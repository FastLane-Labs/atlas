--- conflicted
+++ resolved
@@ -630,13 +630,8 @@
 
         UserOperation memory userOp = validUserOperation().withSessionKey(governanceEOA).sign(address(atlasVerification), userPK).build();
         SolverOperation[] memory solverOps = validSolverOperations(userOp);
-<<<<<<< HEAD
-        DAppOperation memory dappOp = validDAppOperation(userOp, solverOps).withUserOpHash(atlasVerification.getUserOperationHash(userOp)).build();
-        solverOps[0] = validSolverOperation(userOp).withUserOpHash(atlasVerification.getUserOperationHash(userOp)).build();
-=======
-        DAppOperation memory dappOp = validDAppOperation(userOp, solverOps).withAltUserOpHash(userOp).sign(address(atlasVerification), governancePK).build();
-        solverOps[0] = validSolverOperation(userOp).withAltUserOpHash(userOp).build();
->>>>>>> a98efeb6
+        DAppOperation memory dappOp = validDAppOperation(userOp, solverOps).build();
+        solverOps[0] = validSolverOperation(userOp).build();
 
         // If msgSender in _validCalls is neither dAppOp.from nor userOp.from,
         // and trustedOpHash is true --> return InvalidBundler
