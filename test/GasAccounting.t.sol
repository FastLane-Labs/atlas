--- conflicted
+++ resolved
@@ -952,13 +952,8 @@
 
         // Testing uint112 boundary values for casting from uint256 to uint112 in _credit()
         uint256 overflowAmount = uint256(type(uint112).max) + 1;
-<<<<<<< HEAD
-        vm.expectRevert("SafeCast: value doesn't fit in 112 bits");
+        vm.expectRevert(abi.encodeWithSelector(SafeCast.SafeCastOverflowedUintDowncast.selector, 112, overflowAmount));
         mockGasAccounting.credit(solverOp.from, overflowAmount, overflowAmount);
-=======
-        vm.expectRevert(abi.encodeWithSelector(SafeCast.SafeCastOverflowedUintDowncast.selector, 112, overflowAmount));
-        mockGasAccounting.credit(solverOp.from, overflowAmount);
->>>>>>> f3f19995
     }
 
     function test_handleSolverAccounting_solverNotResponsible() public {
