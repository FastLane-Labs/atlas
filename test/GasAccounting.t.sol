--- conflicted
+++ resolved
@@ -159,18 +159,11 @@
         SolverOperation calldata solverOp,
         uint256 dConfigSolverGasLimit,
         uint256 gasWaterMark,
-<<<<<<< HEAD
         uint256 result
     )
         external
     {
         _handleSolverFailAccounting(solverOp, dConfigSolverGasLimit, gasWaterMark, result);
-=======
-        uint256 result,
-        bool includeCalldata
-    ) public {
-        _handleSolverFailAccounting(solverOp, dConfigSolverGasLimit, gasWaterMark, result, includeCalldata);
->>>>>>> f2f96ddf
     }
 
     function writeOffBidFindGas(uint256 gasUsed) public {
