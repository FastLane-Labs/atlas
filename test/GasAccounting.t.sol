// SPDX-License-Identifier: MIT
pragma solidity 0.8.22;

import "forge-std/Test.sol";

import { GasAccounting } from "src/contracts/atlas/GasAccounting.sol";
import { AtlasEvents } from "src/contracts/types/AtlasEvents.sol";
import { AtlasErrors } from "src/contracts/types/AtlasErrors.sol";

import { EscrowBits } from "src/contracts/libraries/EscrowBits.sol";

import "src/contracts/types/EscrowTypes.sol";
import "src/contracts/types/SolverCallTypes.sol";

contract MockGasAccounting is GasAccounting, Test {
    constructor(
        uint256 _escrowDuration,
        address _verification,
        address _simulator,
        address _surchargeRecipient
    )
        GasAccounting(_escrowDuration, _verification, _simulator, _surchargeRecipient)
    { }

    function balanceOf(address account) external view returns (uint112, uint112) {
        return (_balanceOf[account].balance, _balanceOf[account].unbonding);
    }

    function initializeEscrowLock(address executionEnvironment, uint256 gasMarker, uint256 userOpValue) external payable {
        _setAtlasLock(executionEnvironment, gasMarker, userOpValue);
    }

    function assign(address owner, uint256 value, bool solverWon) external returns (bool) {
        return _assign(owner, value, solverWon, false);
    }

    function credit(address owner, uint256 value) external {
        _credit(owner, value);
    }

    function trySolverLock(SolverOperation calldata solverOp) external returns (bool) {
        return _trySolverLock(solverOp);
    }

    function releaseSolverLock(SolverOperation calldata solverOp, uint256 gasWaterMark, uint256 result) external {
        _releaseSolverLock(solverOp, gasWaterMark, result, false, true);
    }

    function settle(address winningSolver, address bundler) external returns (uint256, uint256) {
        return _settle(winningSolver, bundler);
    }

    function increaseBondedBalance(address account, uint256 amount) external {
        deal(address(this), amount);
        accessData[account].bonded += uint112(amount);
        bondedTotalSupply += amount;
    }

    function increaseUnbondingBalance(address account, uint256 amount) external {
        deal(address(this), amount);
        _balanceOf[account].unbonding += uint112(amount);
        bondedTotalSupply += amount;
    }

    function calldataLengthPremium() external pure returns (uint256) {
        return _CALLDATA_LENGTH_PREMIUM;
    }
}

contract GasAccountingTest is Test {
    MockGasAccounting public mockGasAccounting;
    address executionEnvironment = makeAddr("executionEnvironment");

    uint256 gasMarker;
    uint256 initialClaims;
    SolverOperation solverOp;

    function setUp() public {
        mockGasAccounting = new MockGasAccounting(0, address(0), address(0), address(0));
        solverOp.from = makeAddr("solver");
        gasMarker = gasleft();
    }

    function initEscrowLock(uint256 metacallValue) public {
        mockGasAccounting.initializeEscrowLock{value: metacallValue}(executionEnvironment, gasMarker, 0);
        uint256 rawClaims = (gasMarker + 1) * tx.gasprice;
        initialClaims = rawClaims + ((rawClaims * mockGasAccounting.SURCHARGE_RATE()) / mockGasAccounting.SURCHARGE_SCALE());
    }

<<<<<<< HEAD
    function test_validateBalances() public {
        initEscrowLock(0);

        (bool calledBack, bool fulfilled) = mockGasAccounting.validateBalances();
        assertFalse(calledBack);
        assertFalse(fulfilled);

        mockGasAccounting.trySolverLock(solverOp);
        mockGasAccounting.reconcile{ value: initialClaims }(executionEnvironment, solverOp.from, 0);

        (calledBack, fulfilled) = mockGasAccounting.validateBalances();
        assertTrue(calledBack);
        assertTrue(fulfilled);
    }

=======
>>>>>>> f924c363
    function test_contribute() public {
        initEscrowLock(0);

        vm.expectRevert(
            abi.encodeWithSelector(AtlasErrors.InvalidExecutionEnvironment.selector, executionEnvironment)
        );
        mockGasAccounting.contribute();

        uint256 contributeValue = 1000;
        deal(executionEnvironment, contributeValue);

        vm.prank(executionEnvironment);
        mockGasAccounting.contribute{ value: contributeValue }();

        assertEq(address(mockGasAccounting).balance, contributeValue);
        assertEq(mockGasAccounting.deposits(), contributeValue);
    }

    function test_borrow() public {
        initEscrowLock(0);

        uint256 borrowedAmount = 5000;

        vm.expectRevert(
            abi.encodeWithSelector(AtlasErrors.InvalidExecutionEnvironment.selector, executionEnvironment)
        );
        mockGasAccounting.borrow(borrowedAmount);

        vm.prank(executionEnvironment);
        vm.expectRevert(
            abi.encodeWithSelector(AtlasErrors.InsufficientAtlETHBalance.selector, 0, borrowedAmount)
        );
        mockGasAccounting.borrow(borrowedAmount);

        deal(
            address(mockGasAccounting),
            initialClaims + borrowedAmount // claims + amount borrowed
        );

        vm.prank(executionEnvironment);
        mockGasAccounting.borrow(borrowedAmount);

        assertEq(executionEnvironment.balance, borrowedAmount);
    }

    function test_shortfall() public {
        initEscrowLock(0);

        assertEq(mockGasAccounting.shortfall(), initialClaims);

        deal(executionEnvironment, initialClaims);
        vm.prank(executionEnvironment);
        mockGasAccounting.contribute{ value: initialClaims }();

        assertEq(mockGasAccounting.shortfall(), 0);
    }

    function test_reconcileFail() public {
        initEscrowLock(0);

        vm.expectRevert(
            abi.encodeWithSelector(AtlasErrors.InvalidExecutionEnvironment.selector, executionEnvironment)
        );
        mockGasAccounting.reconcile(makeAddr("wrongExecutionEnvironment"), solverOp.from, 0);

        mockGasAccounting.trySolverLock(solverOp);
        vm.expectRevert(abi.encodeWithSelector(AtlasErrors.InvalidSolverFrom.selector, solverOp.from));
        mockGasAccounting.reconcile(executionEnvironment, makeAddr("wrongSolver"), 0);

        assertTrue(mockGasAccounting.reconcile(executionEnvironment, solverOp.from, 0) > 0);
    }

    function test_reconcile() public {
        initEscrowLock(0);
        
        mockGasAccounting.trySolverLock(solverOp);
        assertTrue(mockGasAccounting.reconcile{ value: initialClaims }(executionEnvironment, solverOp.from, 0) == 0);
        (address currentSolver, bool verified, bool fulfilled) = mockGasAccounting.solverLockData();
        assertTrue(verified && fulfilled);
        assertEq(currentSolver, solverOp.from);
        assertEq(mockGasAccounting.solver(), solverOp.from);
    }

    function test_assign() public {
        initEscrowLock(0);

        uint256 assignedAmount = 1000;
        uint256 bondedTotalSupplyBefore;
        uint256 depositsBefore;
        uint112 bonded;
        uint112 unbonding;
        uint32 lastAccessedBlock;

        bondedTotalSupplyBefore = mockGasAccounting.bondedTotalSupply();
        depositsBefore = mockGasAccounting.deposits();
        assertFalse(mockGasAccounting.assign(solverOp.from, 0, true));
        (, lastAccessedBlock,,,) = mockGasAccounting.accessData(solverOp.from);
        assertEq(lastAccessedBlock, uint32(block.number));
        assertEq(mockGasAccounting.bondedTotalSupply(), bondedTotalSupplyBefore);
        assertEq(mockGasAccounting.deposits(), depositsBefore);

        bondedTotalSupplyBefore = mockGasAccounting.bondedTotalSupply();
        depositsBefore = mockGasAccounting.deposits();
        assertTrue(mockGasAccounting.assign(solverOp.from, assignedAmount, true));
        (, lastAccessedBlock,,,) = mockGasAccounting.accessData(solverOp.from);
        assertEq(lastAccessedBlock, uint32(block.number));
        assertEq(mockGasAccounting.bondedTotalSupply(), bondedTotalSupplyBefore);
        assertEq(mockGasAccounting.deposits(), depositsBefore);
        (, unbonding) = mockGasAccounting.balanceOf(solverOp.from);
        (bonded,,,,) = mockGasAccounting.accessData(solverOp.from);
        assertEq(unbonding, 0);
        assertEq(bonded, 0);

        uint256 unbondingAmount = assignedAmount * 2;
        mockGasAccounting.increaseUnbondingBalance(solverOp.from, unbondingAmount);
        bondedTotalSupplyBefore = mockGasAccounting.bondedTotalSupply();
        depositsBefore = mockGasAccounting.deposits();
        assertFalse(mockGasAccounting.assign(solverOp.from, assignedAmount, true));
        (, lastAccessedBlock,,,) = mockGasAccounting.accessData(solverOp.from);
        assertEq(lastAccessedBlock, uint32(block.number));
        assertEq(mockGasAccounting.bondedTotalSupply(), bondedTotalSupplyBefore - assignedAmount);
        assertEq(mockGasAccounting.deposits(), depositsBefore + assignedAmount);
        (, unbonding) = mockGasAccounting.balanceOf(solverOp.from);
        (bonded,,,,) = mockGasAccounting.accessData(solverOp.from);
        assertEq(unbonding, unbondingAmount + bonded - assignedAmount);
        assertEq(bonded, 0);

        uint256 bondedAmount = assignedAmount * 3;
        mockGasAccounting.increaseBondedBalance(solverOp.from, bondedAmount);
        bondedTotalSupplyBefore = mockGasAccounting.bondedTotalSupply();
        depositsBefore = mockGasAccounting.deposits();
        (, uint112 unbondingBefore) = mockGasAccounting.balanceOf(solverOp.from);
        assertFalse(mockGasAccounting.assign(solverOp.from, assignedAmount, true));
        (, lastAccessedBlock,,,) = mockGasAccounting.accessData(solverOp.from);
        assertEq(lastAccessedBlock, uint32(block.number));
        assertEq(mockGasAccounting.bondedTotalSupply(), bondedTotalSupplyBefore - assignedAmount);
        assertEq(mockGasAccounting.deposits(), depositsBefore + assignedAmount);
        (, unbonding) = mockGasAccounting.balanceOf(solverOp.from);
        (bonded,,,,) = mockGasAccounting.accessData(solverOp.from);
        assertEq(unbonding, unbondingBefore);
        assertEq(bonded, bondedAmount - assignedAmount);

        // Testing uint112 boundary values for casting between uint112 and uint256 in _assign()
        bondedAmount = uint256(type(uint112).max) + 1e18;
        assignedAmount = uint256(type(uint112).max) + 1;
        mockGasAccounting.increaseBondedBalance(solverOp.from, bondedAmount);
        bondedTotalSupplyBefore = mockGasAccounting.bondedTotalSupply();
        depositsBefore = mockGasAccounting.deposits();
        (, unbondingBefore) = mockGasAccounting.balanceOf(solverOp.from);
        vm.expectRevert(AtlasErrors.ValueTooLarge.selector);
        mockGasAccounting.assign(solverOp.from, assignedAmount, true);
        // Check assign reverted with overflow, and accounting values did not change
        assertEq(mockGasAccounting.bondedTotalSupply(), bondedTotalSupplyBefore);
        assertEq(mockGasAccounting.deposits(), depositsBefore);
        (, unbonding) = mockGasAccounting.balanceOf(solverOp.from);
        assertEq(unbonding, unbondingBefore);
    }

    function test_assign_reputation_analytics() public {
        initEscrowLock(0);

        uint256 gasUsedDecimalsToDrop = 1000; // This should be same value as in Storage.sol
        uint256 assignedAmount = 1_234_567;
        uint24 auctionWins;
        uint24 auctionFails;
        uint64 totalGasUsed;

        mockGasAccounting.increaseBondedBalance(solverOp.from, 100e18);
        (,,auctionWins,auctionFails,totalGasUsed) = mockGasAccounting.accessData(solverOp.from);
        assertEq(auctionWins, 0, "auctionWins should start at 0");
        assertEq(auctionFails, 0, "auctionFails should start at 0");
        assertEq(totalGasUsed, 0, "totalGasUsed should start at 0");

        mockGasAccounting.assign(solverOp.from, assignedAmount, true);
        uint256 expectedGasUsed = assignedAmount / gasUsedDecimalsToDrop;
            
        (,,auctionWins,auctionFails,totalGasUsed) = mockGasAccounting.accessData(solverOp.from);
        assertEq(auctionWins, 1, "auctionWins should be incremented by 1");
        assertEq(auctionFails, 0, "auctionFails should remain at 0");
        assertEq(totalGasUsed, expectedGasUsed, "totalGasUsed not as expected");

        mockGasAccounting.assign(solverOp.from, assignedAmount, false);
        expectedGasUsed += assignedAmount / gasUsedDecimalsToDrop;

        (,,auctionWins,auctionFails,totalGasUsed) = mockGasAccounting.accessData(solverOp.from);
        assertEq(auctionWins, 1, "auctionWins should remain at 1");
        assertEq(auctionFails, 1, "auctionFails should be incremented by 1");
        assertEq(totalGasUsed, expectedGasUsed, "totalGasUsed not as expected");

        // Check (type(uint64).max + 2) * gasUsedDecimalsToDrop
        // Should NOT overflow but rather increase totalGasUsed by 1
        // Because uint64() cast takes first 64 bits which only include the 1
        // And exclude (type(uint64).max + 1) * gasUsedDecimalsToDrop hex digits
        // NOTE: This truncation only happens at values > 1.844e22 which is unrealistic for gas spent
        uint256 largeAmountOfGas = (uint256(type(uint64).max) + 2) * gasUsedDecimalsToDrop;

        mockGasAccounting.increaseBondedBalance(address(12345), 1000000e18);
        mockGasAccounting.assign(address(12345), largeAmountOfGas, false);

        (,,,,totalGasUsed) = mockGasAccounting.accessData(address(12345));
        assertEq(totalGasUsed, 1, "totalGasUsed should be 1");
    }

    function test_credit() public {
        initEscrowLock(0);

        uint256 creditedAmount = 10_000;
        uint256 lastAccessedBlock;

        uint256 bondedTotalSupplyBefore = mockGasAccounting.bondedTotalSupply();
        (uint112 bondedBefore,,,,) = mockGasAccounting.accessData(solverOp.from);
        (, lastAccessedBlock,,,) = mockGasAccounting.accessData(solverOp.from);
        assertEq(lastAccessedBlock, 0);

        mockGasAccounting.credit(solverOp.from, creditedAmount);

        (, lastAccessedBlock,,,) = mockGasAccounting.accessData(solverOp.from);
        (uint112 bondedAfter,,,,) = mockGasAccounting.accessData(solverOp.from);

        assertEq(lastAccessedBlock, uint32(block.number));
        assertEq(mockGasAccounting.bondedTotalSupply(), bondedTotalSupplyBefore + creditedAmount);
        assertEq(bondedAfter, bondedBefore + uint112(creditedAmount));

        // Testing uint112 boundary values for casting from uint256 to uint112 in _credit()
        uint256 overflowAmount = uint256(type(uint112).max) + 1;
        vm.expectRevert(AtlasErrors.ValueTooLarge.selector);
        mockGasAccounting.credit(solverOp.from, overflowAmount);
    }

    function test_trySolverLock() public {
        initEscrowLock(0);

        assertTrue(mockGasAccounting.trySolverLock(solverOp));

        solverOp.value = 100_000;
        assertFalse(mockGasAccounting.trySolverLock(solverOp));
    }

    function test_releaseSolverLock() public {
        initEscrowLock(0);

        solverOp.data = abi.encodePacked("calldata");
        uint256 calldataCost = (solverOp.data.length * mockGasAccounting.calldataLengthPremium()) + 1;
        uint256 gasWaterMark = gasleft() + 5000;
        uint256 maxGasUsed;
        uint112 bondedBefore;
        uint112 bondedAfter;
        uint256 result;

        // FULL_REFUND
        result = EscrowBits._FULL_REFUND;
        maxGasUsed = gasWaterMark + calldataCost;
        maxGasUsed = (maxGasUsed + ((maxGasUsed * mockGasAccounting.SURCHARGE_RATE()) / mockGasAccounting.SURCHARGE_RATE()))
            * tx.gasprice;
        mockGasAccounting.increaseBondedBalance(solverOp.from, maxGasUsed);
        (bondedBefore,,,,) = mockGasAccounting.accessData(solverOp.from);
        mockGasAccounting.releaseSolverLock(solverOp, gasWaterMark, result);
        (bondedAfter,,,,) = mockGasAccounting.accessData(solverOp.from);
        assertGt(
            bondedBefore - bondedAfter,
            (calldataCost + ((calldataCost * mockGasAccounting.SURCHARGE_RATE()) / mockGasAccounting.SURCHARGE_RATE()))
                * tx.gasprice
        ); // Must be greater than calldataCost
        assertLt(bondedBefore - bondedAfter, maxGasUsed); // Must be less than maxGasUsed

        // NO_REFUND
        result = 1 << uint256(SolverOutcome.InvalidTo);
        (bondedBefore,,,,) = mockGasAccounting.accessData(solverOp.from);
        mockGasAccounting.releaseSolverLock(solverOp, gasWaterMark, result);
        (bondedAfter,,,,) = mockGasAccounting.accessData(solverOp.from);
        console.log("b");
        assertEq(bondedBefore, bondedAfter);

        // UncoveredResult
        result = 0;
        mockGasAccounting.releaseSolverLock(solverOp, gasWaterMark, result);
    }

    function test_settle() public {
        initEscrowLock(0);

        address bundler = makeAddr("bundler");
        uint112 bondedBefore;
        uint112 bondedAfter;

        vm.expectRevert();
        // This reverts with AtlasErrors.InsufficientTotalBalance(shortfall).
        // The shortfall argument can't be reliably calculated in this test, hence
        // we expect a generic revert. Run this test with high verbosity to confirm
        // it reverts with the correct error.
        mockGasAccounting.settle(solverOp.from, bundler);

        // Deficit, but solver has enough balance to cover it
        mockGasAccounting.increaseBondedBalance(solverOp.from, initialClaims);
        (bondedBefore,,,,) = mockGasAccounting.accessData(solverOp.from);
        mockGasAccounting.settle(solverOp.from, bundler);
        (bondedAfter,,,,) = mockGasAccounting.accessData(solverOp.from);
        assertLt(bondedAfter, bondedBefore);

        // Surplus, credited to solver's bonded balance
        deal(executionEnvironment, initialClaims);
        vm.prank(executionEnvironment);
        mockGasAccounting.contribute{ value: initialClaims }();
        (bondedBefore,,,,) = mockGasAccounting.accessData(solverOp.from);
        mockGasAccounting.settle(solverOp.from, bundler);
        (bondedAfter,,,,) = mockGasAccounting.accessData(solverOp.from);
        assertGt(bondedAfter, bondedBefore);
    }

    function test_bundlerReimbursement() public {
        initEscrowLock(gasMarker * tx.gasprice * 2);

        // The bundler is being reimbursed for the gas used between 2 gas markers,
        // the first one is as the very beginning of metacall, and passed to _setAtlasLock(),
        // the second one is in _settle().

        // First gas marker, saved as `rawClaims` in _setAtlasLock()
        uint256 rawClaims = (gasMarker + 1) * tx.gasprice;

        // Revert calculations to reach the second gas marker value in _settle()
        (uint256 claimsPaidToBundler, uint256 netGasSurcharge) = mockGasAccounting.settle(solverOp.from, makeAddr("bundler"));
        uint256 settleGasRemainder = initialClaims - (claimsPaidToBundler + netGasSurcharge);
        settleGasRemainder = settleGasRemainder * mockGasAccounting.SURCHARGE_SCALE() / (mockGasAccounting.SURCHARGE_SCALE() + mockGasAccounting.SURCHARGE_RATE());

        // The bundler must be repaid the gas cost between the 2 markers
        uint256 diff = rawClaims - settleGasRemainder;
        assertEq(diff, claimsPaidToBundler);
    }
}<|MERGE_RESOLUTION|>--- conflicted
+++ resolved
@@ -87,24 +87,6 @@
         initialClaims = rawClaims + ((rawClaims * mockGasAccounting.SURCHARGE_RATE()) / mockGasAccounting.SURCHARGE_SCALE());
     }
 
-<<<<<<< HEAD
-    function test_validateBalances() public {
-        initEscrowLock(0);
-
-        (bool calledBack, bool fulfilled) = mockGasAccounting.validateBalances();
-        assertFalse(calledBack);
-        assertFalse(fulfilled);
-
-        mockGasAccounting.trySolverLock(solverOp);
-        mockGasAccounting.reconcile{ value: initialClaims }(executionEnvironment, solverOp.from, 0);
-
-        (calledBack, fulfilled) = mockGasAccounting.validateBalances();
-        assertTrue(calledBack);
-        assertTrue(fulfilled);
-    }
-
-=======
->>>>>>> f924c363
     function test_contribute() public {
         initEscrowLock(0);
 
