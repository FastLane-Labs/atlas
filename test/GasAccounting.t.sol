// SPDX-License-Identifier: MIT
pragma solidity 0.8.28;

import "forge-std/Test.sol";

import { SafeCast } from "openzeppelin-contracts/contracts/utils/math/SafeCast.sol";
import { FixedPointMathLib } from "solady/utils/FixedPointMathLib.sol";

import { GasAccounting } from "../src/contracts/atlas/GasAccounting.sol";
import { AtlasEvents } from "../src/contracts/types/AtlasEvents.sol";
import { AtlasErrors } from "../src/contracts/types/AtlasErrors.sol";
import { AtlasConstants } from "../src/contracts/types/AtlasConstants.sol";

import { EscrowBits } from "../src/contracts/libraries/EscrowBits.sol";
import { IL2GasCalculator } from "../src/contracts/interfaces/IL2GasCalculator.sol";

import { GasAccLib, GasLedger, BorrowsLedger } from "../src/contracts/libraries/GasAccLib.sol";
import "../src/contracts/libraries/AccountingMath.sol";
import "../src/contracts/types/EscrowTypes.sol";
import "../src/contracts/types/LockTypes.sol";
import "../src/contracts/types/SolverOperation.sol";
import "../src/contracts/types/ConfigTypes.sol";

import { ExecutionEnvironment } from "../src/contracts/common/ExecutionEnvironment.sol";
import { AtlasVerification } from "../src/contracts/atlas/AtlasVerification.sol";

import { MockL2GasCalculator } from "./base/MockL2GasCalculator.sol";
import { TestAtlas } from "./base/TestAtlas.sol";
import { BaseTest } from "./base/BaseTest.t.sol";

contract GasAccountingTest is AtlasConstants, BaseTest {
    using GasAccLib for GasLedger;
    using GasAccLib for BorrowsLedger;
    using GasAccLib for uint256;
    using AccountingMath for uint256;
    using FixedPointMathLib for uint256;

    uint256 public constant ONE_GWEI = 1e9;
    uint256 public constant SCALE = AccountingMath._SCALE;
    uint256 public constant A_SURCHARGE = 1_000_000; // 10%
    uint256 public constant B_SURCHARGE = 1_000_000; // 10%

    TestAtlasGasAcc public tAtlas;
    address public executionEnvironment;

    function setUp() public override {
        // Run the base setup
        super.setUp();

        // Compute expected addresses for the deployment
        address expectedAtlasAddr = vm.computeCreateAddress(deployer, vm.getNonce(deployer) + 1);
        address expectedAtlasVerificationAddr = vm.computeCreateAddress(deployer, vm.getNonce(deployer) + 2);

        vm.startPrank(deployer);
        ExecutionEnvironment execEnvTemplate = new ExecutionEnvironment(expectedAtlasAddr);

        // Initialize MockGasAccounting
        tAtlas = new TestAtlasGasAcc(
            DEFAULT_ESCROW_DURATION,
            A_SURCHARGE,
<<<<<<< HEAD
            address(atlasVerification),
=======
            B_SURCHARGE,
            expectedAtlasVerificationAddr,
>>>>>>> 268ced32
            address(simulator),
            deployer,
            address(0),
            address(execEnvTemplate)
        );

        // AtlasVerification needed for unreached solver validation
        atlasVerification = new AtlasVerification({
            atlas: expectedAtlasAddr,
            l2GasCalculator: address(0)
        });

        vm.stopPrank();

        assertEq(address(tAtlas),expectedAtlasAddr, "Atlas addr not as expected");
        assertEq(address(atlasVerification),expectedAtlasVerificationAddr, "AtlasVerification addr not as expected");

        // Create a mock execution environment - the expected caller in many GasAcc functions
        executionEnvironment = makeAddr("ExecutionEnvironment");

        // Usually set at start of metacall, so need to set it manually here for internal unit tests
        tAtlas.setBundlerSurchargeRate(B_SURCHARGE);
    }

    function test_GasAccounting_initializeAccountingValues() public {
        uint256 gasMarker = 123;
        uint256 allSolverOpsGas = 456;
        uint256 msgValue = 789;

        tAtlas.initializeAccountingValues{ value: msgValue }(gasMarker, allSolverOpsGas);

        GasLedger memory gL = tAtlas.getGasLedger();
        BorrowsLedger memory bL = tAtlas.getBorrowsLedger();

        assertEq(gL.remainingMaxGas, gasMarker, "remainingMaxGas not set correctly");
        assertEq(gL.writeoffsGas, 0, "writeoffsGas should be 0");
        assertEq(gL.solverFaultFailureGas, 0, "solverFaultFailureGas should be 0");
        assertEq(gL.unreachedSolverGas, allSolverOpsGas, "unreachedSolverGas not set correctly");
        assertEq(gL.maxApprovedGasSpend, 0, "maxApprovedGasSpend should be 0");
        assertEq(bL.borrows, 0, "borrows should be 0");
        assertEq(bL.repays, msgValue, "repays not set correctly");
    }

    function test_GasAccounting_contribute() public {
        // Testing the external contribute() function:
        uint256 msgValue = 123;

        hoax(userEOA, msgValue);
        vm.expectRevert(abi.encodeWithSelector(AtlasErrors.InvalidExecutionEnvironment.selector, address(0)));
        tAtlas.contribute{ value: msgValue }();

        // Directly testing the internal _contribute() function:
        tAtlas.contribute_internal{ value: msgValue }();

        BorrowsLedger memory bL = tAtlas.getBorrowsLedger();
        assertEq(bL.repays, msgValue, "repays should be msgValue");

        // If msg.value is 0, nothing should change
        tAtlas.contribute_internal{ value: 0 }();

        bL = tAtlas.getBorrowsLedger();
        assertEq(bL.repays, msgValue, "repays should still be msgValue");

        // Calling contribute_internal() again should increase repays again
        tAtlas.contribute_internal{ value: msgValue }();
        bL = tAtlas.getBorrowsLedger();
        assertEq(bL.repays, msgValue * 2, "repays should be 2 * msgValue");
    }

    function test_GasAccounting_borrow() public {
        uint256 atlasStartBalance = 10e18;
        uint256 borrowedAmount = 5e18;
        vm.deal(address(tAtlas), atlasStartBalance);

        // Testing the external borrow() function:

        // Case 1: Borrowing 0 should return without any state changes or value transfers
        vm.prank(executionEnvironment);
        tAtlas.borrow(0);
        assertEq(address(tAtlas).balance, atlasStartBalance, "Atlas balance should not change");

        // Case 2: Only currently active ExecutionEnvironment should be able to borrow
        vm.prank(userEOA);
        vm.expectRevert(abi.encodeWithSelector(AtlasErrors.InvalidExecutionEnvironment.selector, address(0)));
        tAtlas.borrow(borrowedAmount);

        // Case 3: The active EE can only borrow in an allowed phase (SolverOperation phase or before)
        tAtlas.setLock(executionEnvironment, uint32(0), uint8(ExecutionPhase.AllocateValue));
        vm.prank(executionEnvironment);
        vm.expectRevert(AtlasErrors.WrongPhase.selector);
        tAtlas.borrow(borrowedAmount);

        // Case 4: Should revert if solver has already called back to Atlas via reconcile()
        tAtlas.setLock(executionEnvironment, uint32(0), uint8(ExecutionPhase.SolverOperation));
        tAtlas.setSolverLock(_SOLVER_CALLED_BACK_MASK);
        vm.prank(executionEnvironment);
        vm.expectRevert(AtlasErrors.WrongPhase.selector);
        tAtlas.borrow(borrowedAmount);

        // Testing both the external borrow() function and the internal _borrow() function:

        // Case 5: Should revert if Atlas does not have enough ETH
        tAtlas.setSolverLock(0); // removing the `calledBack` flag to unblock
        vm.prank(executionEnvironment);
        vm.expectRevert(
            abi.encodeWithSelector(
                AtlasErrors.InsufficientAtlETHBalance.selector, atlasStartBalance, atlasStartBalance + 1
            )
        );
        tAtlas.borrow(atlasStartBalance + 1);

        // Case 6: Successful borrow sends ETH to the caller and increases borrows in BorrowLedger
        uint256 execEnvBalanceBefore = address(executionEnvironment).balance;
        BorrowsLedger memory bLBefore = tAtlas.getBorrowsLedger();

        vm.prank(executionEnvironment);
        tAtlas.borrow(borrowedAmount);

        BorrowsLedger memory bLAfter = tAtlas.getBorrowsLedger();
        assertEq(
            address(executionEnvironment).balance,
            execEnvBalanceBefore + borrowedAmount,
            "EE balance should increase by borrowedAmount"
        );
        assertEq(
            address(tAtlas).balance,
            atlasStartBalance - borrowedAmount,
            "Atlas balance should decrease by borrowedAmount"
        );
        assertEq(bLAfter.borrows, bLBefore.borrows + borrowedAmount, "Borrows should increase by borrowedAmount");
    }

    function test_GasAccounting_shortfall() public {
        GasLedger memory gL = GasLedger(1_000_000, 0, 0, 0, 0);
        BorrowsLedger memory bL = BorrowsLedger(1e18, 0);
        tAtlas.setGasLedger(gL.pack());
        tAtlas.setBorrowsLedger(bL.pack());

        vm.txGasPrice(1e9); // set gas price to 1 gwei

        // Case 1: Net borrows = 1e18 | gas liability = (1M * 1 gwei * 1 + surcharges)
        (uint256 gasLiability, uint256 borrowLiability) = tAtlas.shortfall();

        assertEq(gasLiability, (1_000_000 * tx.gasprice).withSurcharge(
            A_SURCHARGE + B_SURCHARGE
        ), "gasLiability 1 not as expected");
        assertEq(borrowLiability, 1e18, "borrowLiability 1 should be 1e18");

        // Case 2: Net borrows = -1e18 | gas liability = (200k * 1 gwei * 1 + surcharges)
        tAtlas.setGasLedger(GasLedger(200000, 0, 0, 0, 0).pack());
        tAtlas.setBorrowsLedger(BorrowsLedger(0, 1e18).pack());

        (gasLiability, borrowLiability) = tAtlas.shortfall();

        assertEq(gasLiability, (200_000 * tx.gasprice).withSurcharge(
            A_SURCHARGE + B_SURCHARGE
        ), "gasLiability 2 not as expected");
        assertEq(borrowLiability, 0, "borrowLiability 2 should be 0");
    }

    function test_GasAccounting_reconcile() public {
        // In reality, the solver's contract calls reconcile()
        address solverContract = makeAddr("SolverContract");
        hoax(solverOneEOA, 1e18);
        tAtlas.depositAndBond{ value: 1e18 }(1e18); // solver has 1 ETH bonded
        tAtlas.setSolverLock(uint256(uint160(solverOneEOA)));

        // Solver has a 1M gas liability, and a 1 ETH borrow liability
        GasLedger memory gL = GasLedger(1_000_000, 0, 0, 0, 0);
        BorrowsLedger memory bL = BorrowsLedger(1e18, 0);

        tAtlas.setGasLedger(gL.pack());
        tAtlas.setBorrowsLedger(bL.pack());

        uint256 expectedGasLiability = (1_000_000 * tx.gasprice).withSurcharge(
            A_SURCHARGE + B_SURCHARGE
        );

        (uint256 gasLiability, uint256 borrowLiability) = tAtlas.shortfall();
        assertEq(gasLiability, expectedGasLiability, "gasLiability should be 1M gas * gas price * surcharges");
        assertEq(borrowLiability, 1e18, "borrowLiability should be 1e18");

        // Case 1: should revert if phase is not SolverOperation
        tAtlas.setLock(executionEnvironment, uint32(0), uint8(ExecutionPhase.UserOperation));
        vm.prank(solverContract);
        vm.expectRevert(AtlasErrors.WrongPhase.selector);
        tAtlas.reconcile(0);

        // Case 2: should revert if caller is not current solverTo address
        tAtlas.setLock(executionEnvironment, uint32(0), uint8(ExecutionPhase.SolverOperation));
        tAtlas.setSolverTo(solverContract);
        vm.prank(executionEnvironment);
        vm.expectRevert(AtlasErrors.InvalidAccess.selector);
        tAtlas.reconcile(0);

        uint256 snapshot = vm.snapshotState();

        // Case 3: if only borrow repaid, and not gas spend approved, solver lock should be:
        // CALLED BACK = true
        // FULFILLED = false
        
        hoax(solverContract, borrowLiability);
        uint256 totalShortfall = tAtlas.reconcile{value: borrowLiability}(0);

        GasLedger memory gLAfter = tAtlas.getGasLedger();
        BorrowsLedger memory bLAfter = tAtlas.getBorrowsLedger();
        uint256 solverLock = tAtlas.getSolverLock();

        assertEq(gLAfter.remainingMaxGas, 1_000_000, "remainingMaxGas should be 1_000_000");
        assertEq(gLAfter.writeoffsGas, 0, "writeoffsGas should be 0");
        assertEq(gLAfter.solverFaultFailureGas, 0, "solverFaultFailureGas should be 0");
        assertEq(gLAfter.unreachedSolverGas, 0, "unreachedSolverGas should be 0");
        assertEq(gLAfter.maxApprovedGasSpend, 0, "maxApprovedGasSpend should be 0");
        assertEq(bLAfter.borrows, 1e18, "borrows should be 1e18");
        assertEq(bLAfter.repays, 1e18, "repays should be 1e18 - repaid borrow debt");
        assertEq(solverLock, (uint256(uint160(solverOneEOA)) | _SOLVER_CALLED_BACK_MASK), "solver lock should be CALLED BACK only");
        assertEq(totalShortfall, gasLiability, "totalShortfall should be gasLiability");

        // Case 4: if only gas spend approved, and borrow not repaid, solver lock should be:
        // CALLED BACK = true
        // FULFILLED = false
        vm.revertToState(snapshot);

        vm.prank(solverContract);
        totalShortfall = tAtlas.reconcile{value: 0}(gasLiability);

        gLAfter = tAtlas.getGasLedger();
        bLAfter = tAtlas.getBorrowsLedger();
        solverLock = tAtlas.getSolverLock();

        assertEq(gLAfter.remainingMaxGas, 1_000_000, "remainingMaxGas should be 1_000_000");
        assertEq(gLAfter.writeoffsGas, 0, "writeoffsGas should be 0");
        assertEq(gLAfter.solverFaultFailureGas, 0, "solverFaultFailureGas should be 0");
        assertEq(gLAfter.unreachedSolverGas, 0, "unreachedSolverGas should be 0");
        assertEq(gLAfter.maxApprovedGasSpend, gasLiability / tx.gasprice, "maxApprovedGasSpend should be gasLiability / tx.gasprice");
        assertEq(bLAfter.borrows, 1e18, "borrows should be 1e18");
        assertEq(bLAfter.repays, 0, "repays should be 0");
        assertEq(solverLock, (uint256(uint160(solverOneEOA)) | _SOLVER_CALLED_BACK_MASK), "solver lock should be CALLED BACK only");
        assertEq(totalShortfall, borrowLiability + gasLiability, "totalShortfall should be borrowLiability + gasLiability");

        // Case 5: if no gas spend approved, but repayment excess is enough, solver lock should be:
        // CALLED BACK = true
        // FULFILLED = true
        vm.revertToState(snapshot);

        hoax(solverContract, borrowLiability + gasLiability);
        totalShortfall = tAtlas.reconcile{value: borrowLiability + gasLiability}(0);

        gLAfter = tAtlas.getGasLedger();
        bLAfter = tAtlas.getBorrowsLedger();
        solverLock = tAtlas.getSolverLock();

        assertEq(gLAfter.remainingMaxGas, 1_000_000, "remainingMaxGas should be 1_000_000");
        assertEq(gLAfter.writeoffsGas, 0, "writeoffsGas should be 0");
        assertEq(gLAfter.solverFaultFailureGas, 0, "solverFaultFailureGas should be 0");
        assertEq(gLAfter.unreachedSolverGas, 0, "unreachedSolverGas should be 0");
        assertEq(gLAfter.maxApprovedGasSpend, 0, "maxApprovedGasSpend should be 0");
        assertEq(bLAfter.borrows, 1e18, "borrows should be 1e18");
        assertEq(bLAfter.repays, borrowLiability + gasLiability, "repays should be borrowLiability + gasLiability");
        assertEq(solverLock, (uint256(uint160(solverOneEOA)) | _SOLVER_CALLED_BACK_MASK | _SOLVER_FULFILLED_MASK), "solver lock should be CALLED BACK and FULFILLED");
        assertEq(totalShortfall, 0, "totalShortfall should be 0");

        // Case 6: if gas spend approved and borrow repaid exactly, solver lock should be:
        // CALLED BACK = true
        // FULFILLED = true
        vm.revertToState(snapshot);

        hoax(solverContract, borrowLiability);
        totalShortfall = tAtlas.reconcile{value: borrowLiability}(gasLiability);

        gLAfter = tAtlas.getGasLedger();
        bLAfter = tAtlas.getBorrowsLedger();
        solverLock = tAtlas.getSolverLock();

        assertEq(gLAfter.remainingMaxGas, 1_000_000, "remainingMaxGas should be 1_000_000");
        assertEq(gLAfter.writeoffsGas, 0, "writeoffsGas should be 0");
        assertEq(gLAfter.solverFaultFailureGas, 0, "solverFaultFailureGas should be 0");
        assertEq(gLAfter.unreachedSolverGas, 0, "unreachedSolverGas should be 0");
        assertEq(gLAfter.maxApprovedGasSpend, (gasLiability/tx.gasprice), "maxApprovedGasSpend should be gasLiability/tx.gasprice");
        assertEq(bLAfter.borrows, 1e18, "borrows should be 1e18");
        assertEq(bLAfter.repays, 1e18, "repays should be 1e18 - repaid borrow debt");
        assertEq(solverLock, (uint256(uint160(solverOneEOA)) | _SOLVER_CALLED_BACK_MASK | _SOLVER_FULFILLED_MASK), "solver lock should be CALLED BACK and FULFILLED");
        assertEq(totalShortfall, 0, "totalShortfall should be 0");
    }

    function test_GasAccounting_assign() public {
        vm.deal(solverOneEOA, 6e18); // 3 to unbonded, 2 unbonding, 1 bonded
        vm.startPrank(solverOneEOA);
        tAtlas.depositAndBond{ value: 6e18 }(3e18);
        tAtlas.unbond(2e18);

        EscrowAccountAccessData memory accountData = tAtlas.getAccessData(solverOneEOA);
        uint256 unbonded = tAtlas.balanceOf(solverOneEOA);
        uint256 unbonding = tAtlas.balanceOfUnbonding(solverOneEOA);
        uint256 bonded = tAtlas.balanceOfBonded(solverOneEOA);
        uint256 bondedTotalSupply = tAtlas.bondedTotalSupply(); // bonded + unbonding included in bondedTotalSupply
        uint32 lastAccessedBlock;

        vm.roll(block.number + 100); // Move 100 blocks forward

        // Take state snapshot to revert to for each check below
        uint256 snapshot = vm.snapshotState();

        // Case 1: Reverts if amount is over uint112
        vm.expectRevert(
            abi.encodeWithSelector(
                SafeCast.SafeCastOverflowedUintDowncast.selector, 112, uint256(type(uint112).max) + 1
            )
        );
        tAtlas.assign(accountData, solverOneEOA, uint256(type(uint112).max) + 1);

        // Case 2: If bonded balance is sufficient, does not disrupt unbonding or unbonded balances
        tAtlas.assign(accountData, solverOneEOA, 1e18);

        (, lastAccessedBlock,,,) = tAtlas.accessData(solverOneEOA);
        assertEq(tAtlas.balanceOf(solverOneEOA), unbonded, "unbonded balance should not change");
        assertEq(tAtlas.balanceOfUnbonding(solverOneEOA), unbonding, "unbonding balance should not change");
        assertEq(tAtlas.balanceOfBonded(solverOneEOA), bonded - 1e18, "bonded balance should decrease by 1e18");
        assertEq(tAtlas.bondedTotalSupply(), bondedTotalSupply - 1e18, "bondedTotalSupply should decrease by 1e18");
        assertEq(lastAccessedBlock, accountData.lastAccessedBlock + 100, "lastAccessedBlock should be updated");

        // Case 3: If bonded balance is insufficient, takes from unbonding balance
        vm.revertToState(snapshot);
        tAtlas.assign(accountData, solverOneEOA, 2e18); // should take 1 from bonded, 1 from unbonding

        assertEq(tAtlas.balanceOf(solverOneEOA), unbonded, "unbonded balance should not change");
        assertEq(tAtlas.balanceOfUnbonding(solverOneEOA), unbonding - 1e18, "unbonding balance should decrease by 1e18");
        assertEq(tAtlas.balanceOfBonded(solverOneEOA), bonded - 1e18, "bonded balance should decrease by 1e18");
        assertEq(tAtlas.bondedTotalSupply(), bondedTotalSupply - 2e18, "bondedTotalSupply should decrease by 2e18");
        assertEq(lastAccessedBlock, accountData.lastAccessedBlock + 100, "lastAccessedBlock should be updated");

        // Case 4: If bonded + unbonding balance is insufficient, takes all bonded + unbonding and returns deficit
        vm.revertToState(snapshot);
        uint256 expectedDeficit = 4e18 - (bonded + unbonding); // 4 - (1 + 2) = 1: Should be a deficit of 1e18
        uint256 deficit = tAtlas.assign(accountData, solverOneEOA, 4e18);

        assertEq(tAtlas.balanceOf(solverOneEOA), unbonded, "unbonded balance should not change");
        assertEq(tAtlas.balanceOfUnbonding(solverOneEOA), 0, "unbonding balance should be 0");
        assertEq(tAtlas.balanceOfBonded(solverOneEOA), 0, "bonded balance should be 0");
        assertEq(tAtlas.bondedTotalSupply(), bondedTotalSupply - 3e18, "bondedTotalSupply should decrease by 3e18");
        assertEq(lastAccessedBlock, accountData.lastAccessedBlock + 100, "lastAccessedBlock should be updated");
        assertEq(deficit, expectedDeficit, "deficit should be 1e18");
    }

    function test_GasAccounting_credit() public {
        // Case 1: Should revert if amount is over uint112
        EscrowAccountAccessData memory accountData = tAtlas.getAccessData(solverOneEOA);
        vm.expectRevert(
            abi.encodeWithSelector(
                SafeCast.SafeCastOverflowedUintDowncast.selector, 112, uint256(type(uint112).max) + 1
            )
        );
        tAtlas.credit(accountData, uint256(type(uint112).max) + 1);

        // Case 2: Should credit the account with the amount, and bondedTotalSupply should increase
        EscrowAccountAccessData memory newAccData = tAtlas.credit(accountData, 1e18);

        assertEq(newAccData.bonded, accountData.bonded + 1e18, "accountData.bonded should increase by 1e18");
        assertEq(tAtlas.bondedTotalSupply(), 1e18, "bondedTotalSupply should be 1e18");
    }

    function test_GasAccounting_handleSolverFailAccounting() public {
        // 4 test scenarios:
        // 1. result = bundler fault
        // 2. result = solver fault, no deficit
        // 3. result = solver fault, with deficit
        // 4. result = bundler fault, exPostBids = true

        SolverOperation memory solverOp;
        solverOp.from = solverOneEOA;
        solverOp.data = new bytes(300); // For easy calldata gas estimation

        vm.deal(solverOneEOA, 2e18); // 1 to unbonded, 1 bonded
        vm.startPrank(solverOneEOA);
        tAtlas.depositAndBond{ value: 2e18 }(1e18);

        uint256 dConfigSolverGasLimit = 1_000_000;
        vm.txGasPrice(1e9); // set gas price to 1 gwei
        GasLedger memory gLBefore = GasLedger(2_000_000, 0, 0, 0, 0);
        tAtlas.setGasLedger(gLBefore.pack()); // remainingMaxGas starts at 2M gas so it can decrease

        gLBefore = tAtlas.getGasLedger();
        EscrowAccountAccessData memory accountDataBefore = tAtlas.getAccessData(solverOneEOA);

        uint256 snapshot = vm.snapshotState();

        // ===============================
        // Case 1: result = bundler fault
        // ===============================
        uint256 result = 1 << uint256(SolverOutcome.InvalidSignature);
        assertEq(EscrowBits.bundlersFault(result), true, "C1: result should be a bundler fault");

        uint256 gasWaterMark = 1_000_000;
        uint256 gasLeft = 200_000;
        uint256 estGasUsed = (gasWaterMark + _BUNDLER_FAULT_OFFSET - gasLeft)
            + GasAccLib.solverOpCalldataGas(solverOp.data.length, address(0));

        tAtlas.handleSolverFailAccounting{ gas: gasLeft }(solverOp, dConfigSolverGasLimit, gasWaterMark, result, false);

        GasLedger memory gLAfter = tAtlas.getGasLedger();
        EscrowAccountAccessData memory accountDataAfter = tAtlas.getAccessData(solverOneEOA);

        assertApproxEqRel(
            gLAfter.writeoffsGas,
            gLBefore.writeoffsGas + estGasUsed,
            0.02e18, // 2% tolerance
            "C1: writeoffsGas should increase by estGasUsed"
        );
        assertEq(
            gLAfter.solverFaultFailureGas, gLBefore.solverFaultFailureGas, "C1: solverFaultFailureGas should not change"
        );
        assertEq(accountDataAfter.bonded, accountDataBefore.bonded, "C1: bonded balance should not change");
        assertEq(accountDataAfter.auctionWins, accountDataBefore.auctionWins, "C1: auctionWins should not change");
        assertEq(accountDataAfter.auctionFails, accountDataBefore.auctionFails, "C1: auctionFails should not change");
        assertEq(
            accountDataAfter.totalGasValueUsed,
            accountDataBefore.totalGasValueUsed,
            "C1: totalGasValueUsed should not change"
        );

        // ===============================
        // Case 2: result = solver fault, no assign deficit
        // ===============================
        vm.revertToState(snapshot);
        result = 1 << uint256(SolverOutcome.SolverOpReverted);
        assertEq(EscrowBits.bundlersFault(result), false, "C2: result should not be a bundler fault");

        // Switch to solver fault offset in estGasUsed
        estGasUsed -= _BUNDLER_FAULT_OFFSET;
        estGasUsed += _SOLVER_FAULT_OFFSET;

        // No change in gasWaterMark, gasLeft, or estGasUsed --> no assign deficit
        uint256 estGasValueCharged =
            estGasUsed.withSurcharge(A_SURCHARGE + B_SURCHARGE) * tx.gasprice;

        tAtlas.handleSolverFailAccounting{ gas: gasLeft }(solverOp, dConfigSolverGasLimit, gasWaterMark, result, false);

        gLAfter = tAtlas.getGasLedger();
        accountDataAfter = tAtlas.getAccessData(solverOneEOA);

        assertApproxEqRel(
            gLAfter.solverFaultFailureGas,
            gLBefore.solverFaultFailureGas + estGasUsed,
            0.02e18, // 2% tolerance
            "C2: solverFaultFailureGas should increase by estGasUsed"
        );
        assertEq(gLAfter.writeoffsGas, gLBefore.writeoffsGas, "C2: writeoffsGas should not change");
        assertApproxEqRel(
            accountDataAfter.bonded,
            accountDataBefore.bonded - estGasValueCharged,
            0.02e18, // 2% tolerance
            "C2: bonded balance should not change"
        );
        assertEq(accountDataAfter.auctionWins, accountDataBefore.auctionWins, "C2: auctionWins should not change");
        assertEq(accountDataAfter.auctionFails, accountDataBefore.auctionFails + 1, "C2: auctionFails should increase by 1");
        assertApproxEqRel(
            accountDataAfter.totalGasValueUsed,
            accountDataBefore.totalGasValueUsed + (estGasValueCharged / _GAS_VALUE_DECIMALS_TO_DROP),
            0.02e18, // 2% tolerance
            "C2: totalGasValueUsed should increase by estGasValueCharged"
        );

        // ===============================
        // Case 3: result = solver fault, with assign deficit
        // ===============================
        vm.revertToState(snapshot);
        result = 1 << uint256(SolverOutcome.SolverOpReverted);
        assertEq(EscrowBits.bundlersFault(result), false, "result should not be a bundler fault");

        // estGasUsed * tx.gasprice should be > solver's 1e18 bonded, to cause a deficit
        gasWaterMark = 2e9; // After solver pays 1e18, leaves approx 1e18 deficit
        gasLeft = 100_000;
        estGasUsed = (gasWaterMark + _SOLVER_FAULT_OFFSET - gasLeft)
            + GasAccLib.solverOpCalldataGas(solverOp.data.length, address(0));
        uint256 estAssignValueInclSurcharges =
            estGasUsed.withSurcharge(A_SURCHARGE + B_SURCHARGE) * tx.gasprice;
        uint256 estDeficit = estAssignValueInclSurcharges - 1e18; // 1e18 bonded balance
        uint256 estGasWrittenOff = estGasUsed * estDeficit / estAssignValueInclSurcharges;

        tAtlas.handleSolverFailAccounting{ gas: gasLeft }(solverOp, dConfigSolverGasLimit, gasWaterMark, result, false);

        gLAfter = tAtlas.getGasLedger();
        accountDataAfter = tAtlas.getAccessData(solverOneEOA);

        assertApproxEqRel(
            gLAfter.solverFaultFailureGas,
            gLBefore.solverFaultFailureGas + (estGasUsed - estGasWrittenOff),
            0.02e18, // 2% tolerance
            "solverFaultFailureGas should increase by estGasUsed excl. deficit"
        );
        assertApproxEqRel(
            gLAfter.writeoffsGas,
            gLBefore.writeoffsGas + estGasWrittenOff,
            0.02e18, // 2% tolerance
            "writeoffsGas should increase by deficit"
        );
        assertEq(accountDataAfter.bonded, 0, "bonded balance should be 0 if deficit caused");
        assertEq(accountDataAfter.auctionWins, accountDataBefore.auctionWins, "auctionWins should not change");
        assertEq(accountDataAfter.auctionFails, accountDataBefore.auctionFails + 1, "auctionFails should increase by 1");
        assertApproxEqRel(
            accountDataAfter.totalGasValueUsed,
            accountDataBefore.totalGasValueUsed + (1e18 / _GAS_VALUE_DECIMALS_TO_DROP),
            0.02e18, // 2% tolerance
            "totalGasValueUsed should increase by deficit"
        );

        // ===============================
        // Case 4: result = bundler fault, exPostBids = true
        // ===============================
        vm.revertToState(snapshot);
        result = 1 << uint256(SolverOutcome.InvalidSignature);
        assertEq(EscrowBits.bundlersFault(result), true, "result should be a bundler fault");

        gasWaterMark = 1_000_000;
        gasLeft = 200_000;
        estGasUsed = (gasWaterMark + _BUNDLER_FAULT_OFFSET - gasLeft); // Calldata excluded

        tAtlas.handleSolverFailAccounting{ gas: gasLeft }(solverOp, dConfigSolverGasLimit, gasWaterMark, result, true);

        gLAfter = tAtlas.getGasLedger();
        accountDataAfter = tAtlas.getAccessData(solverOneEOA);

        assertApproxEqRel(
            gLAfter.writeoffsGas,
            gLBefore.writeoffsGas + estGasUsed,
            0.01e18, // 1% tolerance
            "writeoffsGas should increase by estGasUsed"
        );
        assertEq(
            gLAfter.solverFaultFailureGas, gLBefore.solverFaultFailureGas, "solverFaultFailureGas should not change"
        );
        assertEq(accountDataAfter.bonded, accountDataBefore.bonded, "bonded balance should not change");
        assertEq(accountDataAfter.auctionWins, accountDataBefore.auctionWins, "auctionWins should not change");
        assertEq(accountDataAfter.auctionFails, accountDataBefore.auctionFails, "auctionFails should not change");
        assertEq(
            accountDataAfter.totalGasValueUsed,
            accountDataBefore.totalGasValueUsed,
            "totalGasValueUsed should not change"
        );
    }

    function test_GasAccounting_writeOffBidFindGas() public {
        uint256 gasUsed = 1_000_000;
        tAtlas.writeOffBidFindGas(gasUsed);

        GasLedger memory gL = tAtlas.getGasLedger();
        assertEq(gL.writeoffsGas, gasUsed, "writeoffsGas should be gasUsed");
    }

    function test_GasAccounting_chargeUnreachedSolversForCalldata() public {
        bytes32 userOpHash = keccak256("userOpHash");
        address bundler = makeAddr("Bundler");
        bool allowsTrustedOpHash = false;

        uint256 maxFeePerGas = 1e9; // 1 gwei
        vm.txGasPrice(maxFeePerGas); // set gas price to 1 gwei

        // 3 valid solverOps - solver pays calldata gas when unreached
        SolverOperation[] memory solverOps = new SolverOperation[](3);
        solverOps[0] = _buildSolverOp(solverOneEOA, solverOnePK, userOpHash);
        solverOps[1] = _buildSolverOp(solverTwoEOA, solverTwoPK, userOpHash);
        solverOps[2] = _buildSolverOp(solverThreeEOA, solverThreePK, userOpHash);
        
        GasLedger memory gL = GasLedger(0, 0, 0, 0, 0);
        uint256 solverOpCalldataGasValue =
            GasAccLib.solverOpCalldataGas(solverOps[0].data.length, address(0)) * tx.gasprice;

        uint256 constGas = 125; // approx constant gas used besides the loop
        // approx gas used for 1 loop when validation fails due to bundler fault and calldata gas is written off.
        uint256 loopGasBundlerFault = 7_000; // cheaper because no `_assign()` operation
        // approx gas used for 1 loop when validation passes (solver to pay calldata gas) `_assign()` charges just bonded successfully
        uint256 loopGasSolverFault = 13_350;
        // approx gas used for 1 loop when validation passes (solver to pay calldata gas) with deficit in `_assign()`
        uint256 loopGasSolverFaultDeficit = loopGasSolverFault + 3_200; // about 3200 gas more than usual `_assign()` 

        // Give solvers bonded atlETH to pay with
        hoax(solverOneEOA, 1e18);
        tAtlas.depositAndBond{ value: 1e18 }(1e18);
        hoax(solverTwoEOA, 1e18);
        tAtlas.depositAndBond{ value: 1e18 }(1e18);

        uint256 snapshot = vm.snapshotState();

        hoax(solverThreeEOA, 1e18); // Solver 3 will have no bonded atlETH in Case 4 below.
        tAtlas.depositAndBond{ value: 1e18 }(1e18);

        // Sum of starting bonded balances should be 3e18
        assertEq(tAtlas.bondedTotalSupply(), 3e18, "C0: bondedTotalSupply should be 3e18");
        assertEq(tAtlas.balanceOfBonded(solverOneEOA), 1e18, "C0: solverOneEOA bonded balance should start 1e18");
        assertEq(tAtlas.balanceOfBonded(solverTwoEOA), 1e18, "C0: solverTwoEOA bonded balance should start 1e18");
        assertEq(tAtlas.balanceOfBonded(solverThreeEOA), 1e18, "C0: solverThreeEOA bonded balance should start 1e18");

        // ===============================
        // Case 1: No unreached solvers -> winning solver idx = 2
        // ===============================
        uint256 unreachedCalldataValuePaid = tAtlas.chargeUnreachedSolversForCalldata({
            solverOps: solverOps, 
            gL: gL, 
            winningSolverIdx: 2, 
            userOpHash: userOpHash,
            maxFeePerGas: maxFeePerGas, 
            bundler: bundler, 
            allowsTrustedOpHash: allowsTrustedOpHash
        });

        GasLedger memory gLAfter = tAtlas.getGasLedger();

        assertEq(unreachedCalldataValuePaid, 0, "C1: unreachedCalldataValuePaid should be 0");
        assertEq(tAtlas.bondedTotalSupply(), 3e18, "C1: bondedTotalSupply should be 3e18");
        assertEq(tAtlas.balanceOfBonded(solverOneEOA), 1e18, "C1: solverOneEOA bonded balance should be 1e18");
        assertEq(tAtlas.balanceOfBonded(solverTwoEOA), 1e18, "C1: solverTwoEOA bonded balance should be 1e18");
        assertEq(tAtlas.balanceOfBonded(solverThreeEOA), 1e18, "C1: solverThreeEOA bonded balance should be 1e18");
        assertApproxEqRel(
            gLAfter.writeoffsGas,
            constGas, // no loops, just constant gas
            0.02e18, // 2% tolerance, because smol number
            "C1: writeoffsGas should increase by 0 loops, just constant gas"
        );

        // ===============================
        // Case 2: 1 unreached solver (solverOp valid) -> winning solver idx = 1
        // ===============================
        vm.revertToState(snapshot);
        hoax(solverThreeEOA, 1e18); // solver 3 has bonded atlETH in this case
        tAtlas.depositAndBond{ value: 1e18 }(1e18);

        unreachedCalldataValuePaid = tAtlas.chargeUnreachedSolversForCalldata({
            solverOps: solverOps, 
            gL: gL, 
            winningSolverIdx: 1, 
            userOpHash: userOpHash,
            maxFeePerGas: maxFeePerGas, 
            bundler: bundler, 
            allowsTrustedOpHash: allowsTrustedOpHash
        });

        gLAfter = tAtlas.getGasLedger();

        assertEq(
            unreachedCalldataValuePaid,
            solverOpCalldataGasValue,
            "C2: unreachedCalldataValuePaid should be 1x solverOpCalldataGasValue"
        );
        assertEq(
            tAtlas.bondedTotalSupply(),
            3e18 - solverOpCalldataGasValue,
            "C2: bondedTotalSupply should be 3e18 - solverOpCalldataGasValue"
        );
        assertEq(tAtlas.balanceOfBonded(solverOneEOA), 1e18, "C2: solverOneEOA bonded balance should be 1e18");
        assertEq(tAtlas.balanceOfBonded(solverTwoEOA), 1e18, "C2: solverTwoEOA bonded balance should be 1e18");
        assertEq(
            tAtlas.balanceOfBonded(solverThreeEOA),
            1e18 - solverOpCalldataGasValue,
            "C2: solverThreeEOA bonded balance should be 1e18 - solverOpCalldataGasValue"
        );
        assertApproxEqRel(
            gLAfter.writeoffsGas,
            loopGasSolverFault + constGas, // 1 solver charged iteration + constant gas
            0.02e18, // 2% tolerance
            "C2: writeoffsGas should increase by approx 1 loop"
        );

        // ===============================
        // Case 3: 2 unreached solvers (both valid) -> winning solver idx = 0 | no deficits
        // ===============================
        vm.revertToState(snapshot);
        hoax(solverThreeEOA, 1e18); // solver 3 has bonded atlETH in this case
        tAtlas.depositAndBond{ value: 1e18 }(1e18);

        unreachedCalldataValuePaid = tAtlas.chargeUnreachedSolversForCalldata({
            solverOps: solverOps, 
            gL: gL, 
            winningSolverIdx: 0, 
            userOpHash: userOpHash,
            maxFeePerGas: maxFeePerGas, 
            bundler: bundler, 
            allowsTrustedOpHash: allowsTrustedOpHash
        });

        gLAfter = tAtlas.getGasLedger();

        assertEq(
            unreachedCalldataValuePaid,
            solverOpCalldataGasValue * 2,
            "C3: unreachedCalldataValuePaid should be 2x solverOpCalldataGasValue"
        );
        assertEq(
            tAtlas.bondedTotalSupply(),
            3e18 - (2 * solverOpCalldataGasValue),
            "C3: bondedTotalSupply should be 3e18 - 2 * solverOpCalldataGasValue"
        );
        assertEq(tAtlas.balanceOfBonded(solverOneEOA), 1e18, "C3: solverOneEOA bonded balance should be 1e18");
        assertEq(
            tAtlas.balanceOfBonded(solverTwoEOA),
            1e18 - solverOpCalldataGasValue,
            "C3: solverTwoEOA bonded balance should be 1e18 - solverOpCalldataGasValue"
        );
        assertEq(
            tAtlas.balanceOfBonded(solverThreeEOA),
            1e18 - solverOpCalldataGasValue,
            "C3: solverThreeEOA bonded balance should be 1e18 - solverOpCalldataGasValue"
        );
        assertApproxEqRel(
            gLAfter.writeoffsGas,
            2 * loopGasSolverFault + constGas, // 2 solver charged iterations + constant gas
            0.02e18, // 2% tolerance
            "C3: writeoffsGas should increase by approx 2 loops"
        );

        // ===============================
        // Case 4: 2 unreached solvers -> winning solver idx = 0 | solverThree has no bonded atlETH -> deficit
        // ===============================
        vm.revertToState(snapshot);

        // No bonded atlETH for solver 3 in this case - but set storage slot to non-zero for gas calcs
        tAtlas.setAccessData(solverThreeEOA, EscrowAccountAccessData(0, uint32(block.number - 1), 0, 0, 0));

        unreachedCalldataValuePaid = tAtlas.chargeUnreachedSolversForCalldata({
            solverOps: solverOps, 
            gL: gL, 
            winningSolverIdx: 0, 
            userOpHash: userOpHash,
            maxFeePerGas: maxFeePerGas, 
            bundler: bundler, 
            allowsTrustedOpHash: allowsTrustedOpHash
        });

        gLAfter = tAtlas.getGasLedger();

        assertEq(
            unreachedCalldataValuePaid,
            solverOpCalldataGasValue, // Only 1x calldata gas value paid. Solver 3's calldata is written off
            "C4: unreachedCalldataValuePaid should be 1x solverOpCalldataGasValue"
        );
        assertEq(
            tAtlas.bondedTotalSupply(),
            2e18 - solverOpCalldataGasValue,
            "C4: bondedTotalSupply should be 2e18 - 1x solverOpCalldataGasValue"
        );
        assertEq(tAtlas.balanceOfBonded(solverOneEOA), 1e18, "C4: solverOneEOA bonded balance should be 1e18");
        assertEq(
            tAtlas.balanceOfBonded(solverTwoEOA),
            1e18 - solverOpCalldataGasValue,
            "C4: solverTwoEOA bonded balance should be 1e18 - solverOpCalldataGasValue"
        );
        assertEq(
            tAtlas.balanceOfBonded(solverThreeEOA),
            0, // Because solver 3 has no bonded atlETH at start of this test case
            "C4: solverThreeEOA bonded balance should be 0"
        );
        assertApproxEqRel(
            gLAfter.writeoffsGas, // incl solver 3 calldata gas + extra gas from deficit calc in assign()
            loopGasSolverFault + loopGasSolverFaultDeficit + constGas + solverOpCalldataGasValue.divUp(tx.gasprice),
            0.02e18, // 2% tolerance
            "C4: writeoffsGas should increase by 1 normal loop + 1 deficit assign loop + solver 3's calldata gas"
        );

        // ===============================
        // Case 5: 2 unreached solvers (both bundler fault) -> winning solver idx = 0
        // ===============================

        vm.revertToState(snapshot);
        hoax(solverThreeEOA, 1e18); // solver 3 has bonded atlETH in this case
        tAtlas.depositAndBond{ value: 1e18 }(1e18);

        // Set last 2 solvers to bundler fault (missing solver signature)
        solverOps[1].signature = "";
        solverOps[2].signature = "";

        unreachedCalldataValuePaid = tAtlas.chargeUnreachedSolversForCalldata({
            solverOps: solverOps, 
            gL: gL, 
            winningSolverIdx: 0, 
            userOpHash: userOpHash,
            maxFeePerGas: maxFeePerGas, 
            bundler: bundler, 
            allowsTrustedOpHash: allowsTrustedOpHash
        });

        gLAfter = tAtlas.getGasLedger();

        assertEq(
            unreachedCalldataValuePaid,
            0, // All unreached calldata written off, not paid
            "C5: unreachedCalldataValuePaid should be 0"
        );
        assertEq(
            tAtlas.bondedTotalSupply(),
            3e18,
            "C5: bondedTotalSupply should be 3e18"
        );
        assertEq(tAtlas.balanceOfBonded(solverOneEOA), 1e18, "C5: solverOne bonded should not change");
        assertEq(tAtlas.balanceOfBonded(solverTwoEOA), 1e18, "C5: solverTwo bonded should not change");
        assertEq(tAtlas.balanceOfBonded(solverThreeEOA), 1e18, "C5: solverThree bonded should not change");
        assertApproxEqRel(
            gLAfter.writeoffsGas,
            // 2 bundler fault iterations + constant gas + 2x calldata gas
            constGas + (2 * loopGasBundlerFault) + (2 * solverOpCalldataGasValue.divUp(tx.gasprice)), 
            0.02e18, // 2% tolerance
            "C5: writeoffsGas should inc by 2 * calldata gas + 2 * bundler loops + constant gas"
        );
    }

    function test_GasAccounting_settle() public {
        Context memory ctx;
        GasLedger memory gL;
        uint256 gasMarker = 5_100_000; // About 5M gas used
        uint256 settleGas = 100_000;
        address gasRefundBeneficiary = address(0);
        uint256 unreachedCalldataValuePaid = 100_000 * 1e9; // 100k gas * 1 gwei gas price

        // Random numbers to make sure the winning solver gas calc is working
        uint48 writeoffsGas = 700_000;
        uint48 solverFaultFailureGas = 250_000;

        vm.txGasPrice(1e9); // set gas price to 1 gwei

        // solverOne is last solver (i.e. the winner if ctx.solverSuccessful = true)
        tAtlas.setSolverLock(uint256(uint160(solverOneEOA)));

        ctx.solverSuccessful = true;
        ctx.bundler = userEOA;

        // ============================================
        // Case 1: reverts if repays < borrows
        // ============================================

        BorrowsLedger memory bL = BorrowsLedger(1e18, 0);
        tAtlas.setBorrowsLedger(bL.pack());
        vm.expectRevert(abi.encodeWithSelector(AtlasErrors.BorrowsNotRepaid.selector, 1e18, 0));
        tAtlas.settle{gas: settleGas}(ctx, gL, gasMarker, gasRefundBeneficiary, unreachedCalldataValuePaid);

        // Reset borrows ledger back to neutral
        tAtlas.setBorrowsLedger(BorrowsLedger(0,0).pack());

        // ============================================
        // Case 2: solverOne wins and has no bonded atlETH | deficit too large --> revert expected
        // ============================================

        vm.expectRevert(); // Difficult to predict error values - but should be AssignDeficitTooLarge() error
        tAtlas.settle{gas: settleGas}(ctx, gL, gasMarker, gasRefundBeneficiary, unreachedCalldataValuePaid);

        // ============================================
        // Case 3: solverOne wins and has bonded atlETH
        // ============================================

        vm.deal(address(tAtlas), 1e18); // Give Atlas ETH as if paid from failed/unreached solvers
        hoax(solverOneEOA, 1e18); // Give winning solver 1 bonded atlETH
        tAtlas.depositAndBond{ value: 1e18 }(1e18);
        EscrowAccountAccessData memory aDataBefore = tAtlas.getAccessData(solverOneEOA);
        uint256 bundlerBalanceBefore = userEOA.balance;
        uint256 atlasSurchargeBefore = tAtlas.cumulativeSurcharge();
        gL = GasLedger(0, writeoffsGas, solverFaultFailureGas, 0, 0);

        uint256 snapshot = vm.snapshotState();

        // calculate expected winning solver charge
        uint256 estWinningSolverCharge = (gasMarker - writeoffsGas - solverFaultFailureGas - (unreachedCalldataValuePaid / tx.gasprice) - settleGas).withSurcharge(A_SURCHARGE + B_SURCHARGE) * tx.gasprice;

        // calculate expected bundler refund 
        uint256 estBundlerRefund = estWinningSolverCharge
            * (SCALE + B_SURCHARGE)
            / (SCALE + A_SURCHARGE + B_SURCHARGE);
        estBundlerRefund += unreachedCalldataValuePaid;
        estBundlerRefund += (uint256(solverFaultFailureGas).withSurcharge(B_SURCHARGE) * tx.gasprice);

        // calculate expected atlas surcharge
        uint256 estAtlasSurcharge = estWinningSolverCharge * (A_SURCHARGE)
            / (SCALE + A_SURCHARGE + B_SURCHARGE);
        estAtlasSurcharge += (uint256(solverFaultFailureGas).getSurcharge(A_SURCHARGE) * tx.gasprice);

        // DO SETTLE CALL
        (uint256 claimsPaidToBundler, uint256 netAtlasGasSurcharge) = tAtlas.settle{gas: settleGas}(ctx, gL, gasMarker, gasRefundBeneficiary, unreachedCalldataValuePaid);

        EscrowAccountAccessData memory aDataAfter = tAtlas.getAccessData(solverOneEOA);

        assertApproxEqRel(
            tAtlas.balanceOfBonded(solverOneEOA),
            1e18 - estWinningSolverCharge,
            0.01e18, // 1% tolerance
            "C3: winning solver bonded balance should decrease by estWinningSolverCharge"
        );
        assertApproxEqRel(
            claimsPaidToBundler,
            estBundlerRefund,
            0.01e18, // 1% tolerance
            "C3: claimsPaidToBundler should be estBundlerRefund"
        );
        assertEq(bundlerBalanceBefore + claimsPaidToBundler, userEOA.balance, "C3: bundler balance should increase by estWinningSolverCharge");
        assertApproxEqRel(
            netAtlasGasSurcharge,
            estAtlasSurcharge,
            0.01e18, // 1% tolerance
            "C3: netAtlasGasSurcharge should be estAtlasSurcharge"
        );
        assertEq(tAtlas.cumulativeSurcharge(), atlasSurchargeBefore + netAtlasGasSurcharge, "C3: cumulativeSurcharge should increase by netAtlasGasSurcharge");
        assertEq(aDataAfter.auctionWins, aDataBefore.auctionWins + 1, "C3: auctionWins should increase by 1");
        assertEq(aDataAfter.auctionFails, aDataBefore.auctionFails, "C3: auctionFails should not change");
        assertApproxEqRel(
            aDataAfter.totalGasValueUsed,
            aDataBefore.totalGasValueUsed + (estWinningSolverCharge / _GAS_VALUE_DECIMALS_TO_DROP),
            0.01e18, // 1% tolerance
            "C3: totalGasValueUsed should increase by estWinningSolverCharge"
        );
        assertEq(tAtlas.getPhase(), uint8(ExecutionPhase.FullyLocked), "C3: phase should be FullyLocked");

        // ============================================
        // Case 4: no winning solver
        // ============================================
        vm.revertToState(snapshot);

        ctx.solverSuccessful = false;
        solverFaultFailureGas = 10_000_000; // large solver failure gas, to trigger 80% bundler cap
        unreachedCalldataValuePaid = 0; // no unreached solvers if no winning solver
        gL = GasLedger(0, writeoffsGas, solverFaultFailureGas, 0, 0);

        uint256 bundlerRefundBeforeCap = uint256(solverFaultFailureGas).withSurcharge(B_SURCHARGE) * tx.gasprice;

        // calculate expected bundler refund --> hits the 80% cap
        estBundlerRefund = (gasMarker - writeoffsGas - settleGas) * 8 / 10 * tx.gasprice;

        // calculate expected atlas surcharge --> gets any bundler surcharge over 80% cap
        estAtlasSurcharge = uint256(solverFaultFailureGas).getSurcharge(A_SURCHARGE) * tx.gasprice;
        estAtlasSurcharge += bundlerRefundBeforeCap - estBundlerRefund;

        // DO SETTLE CALL
        (claimsPaidToBundler, netAtlasGasSurcharge) = tAtlas.settle{gas: settleGas}(ctx, gL, gasMarker, gasRefundBeneficiary, unreachedCalldataValuePaid);

        aDataAfter = tAtlas.getAccessData(solverOneEOA);

        // solverOne is not winner - no charge or change in analytics expected
        assertEq(tAtlas.balanceOfBonded(solverOneEOA), 1e18, "C4: solverOne is not winner - no balance change");
        assertEq(aDataAfter.auctionWins, aDataBefore.auctionWins, "C4: auctionWins should not change");
        assertEq(aDataAfter.auctionFails, aDataBefore.auctionFails, "C4: auctionFails should not change");
        assertEq(aDataAfter.totalGasValueUsed, aDataBefore.totalGasValueUsed, "C4: totalGasValueUsed should not change");

        // check bundler refund was capped at 80%
        assertApproxEqRel(
            claimsPaidToBundler,
            estBundlerRefund,
            0.01e18, // 1% tolerance
            "C4: claimsPaidToBundler should be estBundlerRefund"
        );
        assertEq(bundlerBalanceBefore + claimsPaidToBundler, userEOA.balance, "C4: bundler balance should increase by estBundlerRefund");
        assertTrue(estBundlerRefund < bundlerRefundBeforeCap, "C4: bundler refund should be capped at 80%");

        // check atlas surcharge included excess bundler surcharge above 80% cap
        assertApproxEqRel(
            netAtlasGasSurcharge,
            estAtlasSurcharge,
            0.01e18, // 1% tolerance
            "C4: netAtlasGasSurcharge should be estAtlasSurcharge"
        );
        assertEq(tAtlas.cumulativeSurcharge(), atlasSurchargeBefore + netAtlasGasSurcharge, "C4: cumulativeSurcharge should increase by netAtlasGasSurcharge");

        assertEq(tAtlas.getPhase(), uint8(ExecutionPhase.FullyLocked), "C4: phase should be FullyLocked");
    }

    function test_GasAccounting_updateAnalytics() public {
        EscrowAccountAccessData memory accountData = tAtlas.getAccessData(solverOneEOA);
        uint256 gasValueUsed = 100_000 * 1e9; // 100k gas * 1 gwei gas price

        uint256 snapshot = vm.snapshotState();

        // Case 1: Auction won
        EscrowAccountAccessData memory aDataAfter = tAtlas.updateAnalytics(accountData, true, gasValueUsed);

        assertEq(aDataAfter.auctionWins, accountData.auctionWins + 1, "auctionWins should increase by 1");
        assertEq(aDataAfter.auctionFails, accountData.auctionFails, "auctionFails should not change");
        assertEq(
            aDataAfter.totalGasValueUsed,
            accountData.totalGasValueUsed + 100_000,
            "totalGasValueUsed should increase by gasValueUsed/1e9"
        );

        // Case 2: Auction lost
        vm.revertToState(snapshot);

        aDataAfter = tAtlas.updateAnalytics(accountData, false, gasValueUsed);

        assertEq(aDataAfter.auctionWins, accountData.auctionWins, "auctionWins should not change");
        assertEq(aDataAfter.auctionFails, accountData.auctionFails + 1, "auctionFails should increase by 1");
        assertEq(
            aDataAfter.totalGasValueUsed,
            accountData.totalGasValueUsed + 100_000,
            "totalGasValueUsed should increase by gasValueUsed/1e9"
        );
    }

    function test_GasAccounting_isBalanceReconciled() public {
        // solverGasLiability = (1000 - 500) * (1 + surcharges) = 500 * 1.2 * 1e9 = 600 gwei
        // maxApprovedGasSpend = (600 gwei / tx.gasprice) as well
        GasLedger memory gL = GasLedger(1000, 0, 0, 500, 600); 
        BorrowsLedger memory bL; // starts (0, 0)
        tAtlas.setGasLedger(gL.pack());

        vm.txGasPrice(1e9); // set gas price to 1 gwei

        // NOTE: maxApprovedGasSpend stores gas units, so implicitly need to multiply by tx.gasprice when using
        assertEq(gL.maxApprovedGasSpend, 600, "maxApprovedGasSpend should start 600");
        assertEq(gL.solverGasLiability(A_SURCHARGE + B_SURCHARGE), 600 * tx.gasprice, "solverGasLiability should start 600 * tx.gasprice");

        // Case 1: borrows > repays | solver liability covered
        // --> should return false
        bL.borrows = 1e18;
        tAtlas.setBorrowsLedger(bL.pack());
        assertEq(tAtlas.isBalanceReconciled(), false, "borrows > repays should return false");

        // Case 2: borrows == repays == 0 | solver liability covered
        // --> should return true
        bL.borrows = 0;
        tAtlas.setBorrowsLedger(bL.pack());
        assertEq(tAtlas.isBalanceReconciled(), true, "borrows == repays == 0 should return true");

        // Case 3: repays > borrows | solver liability covered | should return true
        bL.borrows = 0;
        bL.repays = 1e18;
        tAtlas.setBorrowsLedger(bL.pack());
        assertEq(tAtlas.isBalanceReconciled(), true, "repays > borrows should return true");

        // Case 4: repays == borrows == 100 | solver liability not covered
        // --> should return false
        bL.borrows = 100;
        bL.repays = 100;
        gL.maxApprovedGasSpend = 0;
        tAtlas.setBorrowsLedger(bL.pack());
        tAtlas.setGasLedger(gL.pack());
        assertEq(tAtlas.isBalanceReconciled(), false, "uncovered solver liability should return false");

        // Case 5: repays - borrows = 300 gwei | maxApprovedGasSpend = 300 gwei | solver liability covered by combo
        // --> should return true
        bL.borrows = uint128(100 * tx.gasprice);
        bL.repays = uint128(400 * tx.gasprice);
        gL.maxApprovedGasSpend = 300; // will be multiplied by tx.gasprice to get gas value approved
        tAtlas.setBorrowsLedger(bL.pack());
        tAtlas.setGasLedger(gL.pack());
        assertEq(tAtlas.isBalanceReconciled(), true, "solver liability covered by combo should return true");
    }


    // HELPERS

    function _buildSolverOp(address solverEOA, uint256 solverPK, bytes32 userOpHash) internal returns (SolverOperation memory solverOp) {
        solverOp.from = solverEOA;
        solverOp.to = address(tAtlas);
        solverOp.value = 0;
        solverOp.gas = 1_000_000;
        solverOp.maxFeePerGas = tx.gasprice;
        solverOp.deadline = block.number + 100;
        solverOp.solver = makeAddr("SolverContract");
        solverOp.control = makeAddr("DAppControl");
        solverOp.userOpHash = userOpHash;
        solverOp.bidToken = address(0);
        solverOp.bidAmount = 0;
        solverOp.data = new bytes(300);

        // Sign solverOp
        Sig memory sig;
        (sig.v, sig.r, sig.s) = vm.sign(solverPK, atlasVerification.getSolverPayload(solverOp));
        solverOp.signature = abi.encodePacked(sig.r, sig.s, sig.v);
    }


}

/// @title TestAtlasGasAcc
/// @author FastLane Labs
/// @notice A test version of the Atlas contract that just exposes internal GasAccounting functions for testing.
contract TestAtlasGasAcc is TestAtlas {
    using GasAccLib for GasLedger;

    constructor(
        uint256 _escrowDuration,
        uint256 _atlasSurchargeRate,
        address _verification,
        address _simulator,
        address _surchargeRecipient,
        address _l2GasCalculator,
        address _executionTemplate
    )
        TestAtlas(
            _escrowDuration,
            _atlasSurchargeRate,
            _verification,
            _simulator,
            _surchargeRecipient,
            _l2GasCalculator,
            _executionTemplate
        )
    { }

    function initializeAccountingValues(uint256 gasMarker, uint256 allSolverOpsGas) public payable {
        _initializeAccountingValues(gasMarker, allSolverOpsGas);
    }

    // contribute() is already external
    // borrow() is already external
    // shortfall() is already external
    // reconcile() is already external

    function contribute_internal() public payable {
        _contribute();
    }

    function borrow_internal(uint256 borrowedAmount) public returns (bool) {
        return _borrow(borrowedAmount);
    }

    function assign(
        EscrowAccountAccessData memory accountData,
        address account,
        uint256 amount
    )
        public
        returns (uint256 deficit)
    {
        deficit = _assign(accountData, account, amount);

        // NOTE: only persisted to storage here for testing purposes
        S_accessData[account] = accountData;
    }

    function credit(
        EscrowAccountAccessData memory accountData,
        uint256 amount
    )
        public
        returns (EscrowAccountAccessData memory)
    {
        _credit(accountData, amount);

        // NOTE: only returned for testing purposes
        return accountData;
    }

    function handleSolverFailAccounting(
        SolverOperation calldata solverOp,
        uint256 dConfigSolverGasLimit,
        uint256 gasWaterMark,
        uint256 result,
        bool exPostBids
    )
        external
    {
        _handleSolverFailAccounting(solverOp, dConfigSolverGasLimit, gasWaterMark, result, exPostBids);
    }

    function writeOffBidFindGas(uint256 gasUsed) public {
        _writeOffBidFindGas(gasUsed);
    }

    function chargeUnreachedSolversForCalldata(
        SolverOperation[] calldata solverOps,
        GasLedger memory gL,
        uint256 winningSolverIdx,
        bytes32 userOpHash,
        uint256 maxFeePerGas,
        address bundler,
        bool allowsTrustedOpHash
    )
        public
        returns (uint256 unreachedCalldataValuePaid)
    {
        unreachedCalldataValuePaid = _chargeUnreachedSolversForCalldata(solverOps, gL, winningSolverIdx, userOpHash, maxFeePerGas, bundler, allowsTrustedOpHash);

        // NOTE: only persisted to storage here for testing purposes
        t_gasLedger = gL.pack();
    }

    function settle(
        Context memory ctx,
        GasLedger memory gL,
        uint256 gasMarker,
        address gasRefundBeneficiary,
        uint256 unreachedCalldataValuePaid
    )
        public
        returns (uint256 claimsPaidToBundler, uint256 netAtlasGasSurcharge)
    {
        (claimsPaidToBundler, netAtlasGasSurcharge) =
            _settle(ctx, gL, gasMarker, gasRefundBeneficiary, unreachedCalldataValuePaid);
    }

    function updateAnalytics(
        EscrowAccountAccessData memory aData,
        bool auctionWon,
        uint256 gasValueUsed
    )
        public
        pure
        returns (EscrowAccountAccessData memory)
    {
        _updateAnalytics(aData, auctionWon, gasValueUsed);

        // NOTE: only returned for testing purposes
        return aData;
    }

    function isBalanceReconciled() public view returns (bool) {
        return _isBalanceReconciled();
    }

    function getAccessData(address account) public view returns (EscrowAccountAccessData memory) {
        return S_accessData[account];
    }

    // NOTE: Only done to make storage slot non-zero to make gas calculations easier
    function setAccessData(address account, EscrowAccountAccessData memory aData) public {
        S_accessData[account] = aData;
    }
}<|MERGE_RESOLUTION|>--- conflicted
+++ resolved
@@ -58,12 +58,7 @@
         tAtlas = new TestAtlasGasAcc(
             DEFAULT_ESCROW_DURATION,
             A_SURCHARGE,
-<<<<<<< HEAD
-            address(atlasVerification),
-=======
-            B_SURCHARGE,
             expectedAtlasVerificationAddr,
->>>>>>> 268ced32
             address(simulator),
             deployer,
             address(0),
