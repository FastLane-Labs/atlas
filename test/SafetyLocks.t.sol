// SPDX-License-Identifier: MIT
pragma solidity 0.8.22;

import "forge-std/Test.sol";

import { SafetyLocks } from "src/contracts/atlas/SafetyLocks.sol";
import { AtlasEvents } from "src/contracts/types/AtlasEvents.sol";
import { AtlasErrors } from "src/contracts/types/AtlasErrors.sol";

import "src/contracts/types/DAppApprovalTypes.sol";
import "src/contracts/types/LockTypes.sol";

contract MockSafetyLocks is SafetyLocks {
    constructor() SafetyLocks(0, address(0), address(0), address(0)) { }

    function initializeLock(
        address executionEnvironment,
        uint256 gasMarker,
        uint256 userOpValue
    )
        external
        payable
    {
        DAppConfig memory dConfig;
        _setAccountingLock(dConfig, executionEnvironment, gasMarker, userOpValue);
    }

    function buildEscrowLock(
        DAppConfig calldata dConfig,
        address executionEnvironment,
        bytes32 userOpHash,
        address bundler,
        uint8 solverOpCount,
        bool isSimulation
    )
        external
<<<<<<< HEAD
        view
        returns (Context memory ctx)
=======
        pure
        returns (EscrowKey memory escrowKey)
>>>>>>> e09cc794
    {
        return _buildContext(dConfig, executionEnvironment, userOpHash, bundler, solverOpCount, isSimulation);
    }

    function releaseEscrowLock() external {
        _releaseAccountingLock();
    }

    function setLock(address activeEnvironment) external {
        lock = Lock({
            activeEnvironment: activeEnvironment,
            phase: ExecutionPhase.Uninitialized,
            callConfig: uint32(0)
        });
    }

    function setClaims(uint256 _claims) external {
        claims = _claims;
    }

    function setWithdrawals(uint256 _withdrawals) external {
        withdrawals = _withdrawals;
    }

    function setDeposits(uint256 _deposits) external {
        deposits = _deposits;
    }
}

contract SafetyLocksTest is Test {
    MockSafetyLocks public safetyLocks;
    address executionEnvironment = makeAddr("executionEnvironment");

    function setUp() public {
        safetyLocks = new MockSafetyLocks();
    }

    function test_setAccountingLock() public {
        uint256 gasMarker = 222;
        uint256 userOpValue = 333;
        uint256 msgValue = 444;

        safetyLocks.setLock(address(2));
        vm.expectRevert(AtlasErrors.AlreadyInitialized.selector);
        safetyLocks.initializeLock{ value: msgValue }(executionEnvironment, gasMarker, userOpValue);
        safetyLocks.setLock(address(1)); // Reset to UNLOCKED

        safetyLocks.initializeLock{ value: msgValue }(executionEnvironment, gasMarker, userOpValue);

        uint256 rawClaims = (gasMarker + safetyLocks.FIXED_GAS_OFFSET()) * tx.gasprice;
        uint256 expectedClaims = rawClaims + ((rawClaims * safetyLocks.SURCHARGE_RATE()) / safetyLocks.SURCHARGE_SCALE());

        assertEq(safetyLocks.activeEnvironment(), executionEnvironment);
        assertEq(safetyLocks.claims(), expectedClaims);
        assertEq(safetyLocks.withdrawals(), userOpValue);
        assertEq(safetyLocks.deposits(), msgValue);
    }

    function test_buildContext() public {
        DAppConfig memory dConfig = DAppConfig({ to: address(10), callConfig: 0, bidToken: address(0), solverGasLimit: 1_000_000});

        safetyLocks.initializeLock(executionEnvironment, 0, 0);
        Context memory ctx = safetyLocks.buildEscrowLock(dConfig, executionEnvironment, bytes32(0), address(0), 0, false);
        assertEq(executionEnvironment, ctx.executionEnvironment);
    }

    function test_releaseAccountingLock() public {

        safetyLocks.initializeLock(executionEnvironment, 0, 0);
        safetyLocks.releaseEscrowLock();
        assertEq(safetyLocks.activeEnvironment(), address(1));
        assertEq(safetyLocks.solver(), address(1));
        assertEq(safetyLocks.claims(), type(uint256).max);
        assertEq(safetyLocks.withdrawals(), type(uint256).max);
        assertEq(safetyLocks.deposits(), type(uint256).max);
    }

    function test_activeEnvironment() public {
        safetyLocks.initializeLock(executionEnvironment, 0, 0);
        assertEq(safetyLocks.activeEnvironment(), executionEnvironment);
    }
}<|MERGE_RESOLUTION|>--- conflicted
+++ resolved
@@ -34,13 +34,8 @@
         bool isSimulation
     )
         external
-<<<<<<< HEAD
-        view
+        pure
         returns (Context memory ctx)
-=======
-        pure
-        returns (EscrowKey memory escrowKey)
->>>>>>> e09cc794
     {
         return _buildContext(dConfig, executionEnvironment, userOpHash, bundler, solverOpCount, isSimulation);
     }
@@ -49,9 +44,9 @@
         _releaseAccountingLock();
     }
 
-    function setLock(address activeEnvironment) external {
+    function setLock(address _activeEnvironment) external {
         lock = Lock({
-            activeEnvironment: activeEnvironment,
+            activeEnvironment: _activeEnvironment,
             phase: ExecutionPhase.Uninitialized,
             callConfig: uint32(0)
         });
