// SPDX-License-Identifier: MIT
pragma solidity 0.8.21;

import "forge-std/Test.sol";

import { IDAppIntegration } from "src/contracts/interfaces/IDAppIntegration.sol";

import { Atlas } from "src/contracts/atlas/Atlas.sol";
import { AtlasFactory } from "src/contracts/atlas/AtlasFactory.sol";
import { AtlasVerification } from "src/contracts/atlas/AtlasVerification.sol";
import { GasAccountingLib } from "src/contracts/atlas/GasAccountingLib.sol";
import { SafetyLocksLib } from "src/contracts/atlas/SafetyLocksLib.sol";

import { Sorter } from "src/contracts/helpers/Sorter.sol";
import { Simulator } from "src/contracts/helpers/Simulator.sol";

import { Solver } from "src/contracts/solver/src/TestSolver.sol";

import { V2DAppControl } from "src/contracts/examples/v2-example/V2DAppControl.sol";

import { TestConstants } from "./TestConstants.sol";

import { V2Helper } from "../V2Helper.sol";
<<<<<<< HEAD
=======

import { Utilities } from "src/contracts/helpers/Utilities.sol";
>>>>>>> 54f6b97a

contract BaseTest is Test, TestConstants {
    address public me = address(this);

    address public payee; // = makeAddr("FastLanePayee");

    uint256 public governancePK = 11_111;
    address public governanceEOA = vm.addr(governancePK);

    uint256 public solverOnePK = 22_222;
    address public solverOneEOA = vm.addr(solverOnePK);

    uint256 public solverTwoPK = 33_333;
    address public solverTwoEOA = vm.addr(solverTwoPK);

    uint256 public userPK = 44_444;
    address public userEOA = vm.addr(userPK);

    Atlas public atlas;
    AtlasFactory public atlasFactory;
    AtlasVerification public atlasVerification;
    GasAccountingLib public gasAccountingLib;
    SafetyLocksLib public safetyLocksLib;

    Simulator public simulator;
    Sorter public sorter;

    address public escrow;

    Solver public solverOne;
    Solver public solverTwo;

    V2DAppControl public control;

    V2Helper public helper;

    Utilities public u;

    // Fork stuff
    ChainVars public chain = mainnet;
    uint256 public forkNetwork;

    function setUp() public virtual {
        forkNetwork = vm.createFork(vm.envString(chain.rpcUrlKey));
        vm.selectFork(forkNetwork);
        vm.rollFork(forkNetwork, chain.forkBlock);

        // Deal to user
        deal(TOKEN_ZERO, address(userEOA), 10e30);
        deal(TOKEN_ONE, address(userEOA), 10e30);

        // Deploy contracts
        vm.startPrank(payee);

        simulator = new Simulator();

        // Computes the addresses at which AtlasFactory and AtlasVerification will be deployed
        address expectedAtlasFactoryAddr = computeCreateAddress(payee, vm.getNonce(payee) + 1);
        address expectedAtlasVerificationAddr = computeCreateAddress(payee, vm.getNonce(payee) + 2);
        address expectedGasAccountingLibAddr = computeCreateAddress(payee, vm.getNonce(payee) + 3);
        address expectedSafetyLocksLibAddr = computeCreateAddress(payee, vm.getNonce(payee) + 4);

        atlas = new Atlas({
            _escrowDuration: 64,
            _factory: expectedAtlasFactoryAddr,
            _verification: expectedAtlasVerificationAddr,
            _gasAccLib: expectedGasAccountingLibAddr,
            _safetyLocksLib: expectedSafetyLocksLibAddr,
            _simulator: address(simulator)
        });
        atlasFactory = new AtlasFactory(address(atlas));
        atlasVerification = new AtlasVerification(address(atlas));
        gasAccountingLib = new GasAccountingLib({
            _escrowDuration: 64,
            _factory: expectedAtlasFactoryAddr,
            _verification: expectedAtlasVerificationAddr,
            _safetyLocksLib: expectedSafetyLocksLibAddr,
            _simulator: address(simulator),
            _atlas: address(atlas)
        });
        safetyLocksLib = new SafetyLocksLib({
            _escrowDuration: 64,
            _factory: expectedAtlasFactoryAddr,
            _verification: expectedAtlasVerificationAddr,
            _gasAccLib: expectedGasAccountingLibAddr,
            _simulator: address(simulator),
            _atlas: address(atlas)
        });

        simulator.setAtlas(address(atlas));

        escrow = address(atlas);
        sorter = new Sorter(address(atlas), escrow);

        vm.stopPrank();
        vm.startPrank(governanceEOA);

        control = new V2DAppControl(escrow);
        atlasVerification.initializeGovernance(address(control));
        atlasVerification.integrateDApp(address(control));

        vm.stopPrank();

        vm.deal(solverOneEOA, 100e18);

        vm.startPrank(solverOneEOA);

<<<<<<< HEAD
        solverOne = new Solver(escrow, solverOneEOA);
=======
        solverOne = new Solver(WETH_ADDRESS, escrow, solverOneEOA);
>>>>>>> 54f6b97a
        atlas.deposit{ value: 1e18 }();

        deal(TOKEN_ZERO, address(solverOne), 10e24);
        deal(TOKEN_ONE, address(solverOne), 10e24);

        vm.deal(solverTwoEOA, 100e18);

        vm.startPrank(solverTwoEOA);

<<<<<<< HEAD
        solverTwo = new Solver(escrow, solverTwoEOA);
=======
        solverTwo = new Solver(WETH_ADDRESS, escrow, solverTwoEOA);
>>>>>>> 54f6b97a
        atlas.deposit{ value: 1e18 }();

        vm.stopPrank();

        deal(TOKEN_ZERO, address(solverTwo), 10e24);
        deal(TOKEN_ONE, address(solverTwo), 10e24);

        helper = new V2Helper(address(control), address(atlas), address(atlasVerification));
        u = new Utilities();

        deal(TOKEN_ZERO, address(atlas), 1);
        deal(TOKEN_ONE, address(atlas), 1);

        vm.label(userEOA, "USER");
        vm.label(escrow, "ESCROW");
        vm.label(address(atlas), "ATLAS");
        vm.label(address(control), "DAPP CONTROL");
    }
}<|MERGE_RESOLUTION|>--- conflicted
+++ resolved
@@ -21,11 +21,8 @@
 import { TestConstants } from "./TestConstants.sol";
 
 import { V2Helper } from "../V2Helper.sol";
-<<<<<<< HEAD
-=======
 
 import { Utilities } from "src/contracts/helpers/Utilities.sol";
->>>>>>> 54f6b97a
 
 contract BaseTest is Test, TestConstants {
     address public me = address(this);
@@ -133,11 +130,7 @@
 
         vm.startPrank(solverOneEOA);
 
-<<<<<<< HEAD
-        solverOne = new Solver(escrow, solverOneEOA);
-=======
         solverOne = new Solver(WETH_ADDRESS, escrow, solverOneEOA);
->>>>>>> 54f6b97a
         atlas.deposit{ value: 1e18 }();
 
         deal(TOKEN_ZERO, address(solverOne), 10e24);
@@ -147,11 +140,7 @@
 
         vm.startPrank(solverTwoEOA);
 
-<<<<<<< HEAD
-        solverTwo = new Solver(escrow, solverTwoEOA);
-=======
         solverTwo = new Solver(WETH_ADDRESS, escrow, solverTwoEOA);
->>>>>>> 54f6b97a
         atlas.deposit{ value: 1e18 }();
 
         vm.stopPrank();
