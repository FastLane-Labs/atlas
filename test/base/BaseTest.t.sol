// SPDX-License-Identifier: MIT
pragma solidity 0.8.25;

import "forge-std/Test.sol";

// import { Atlas } from "src/contracts/atlas/Atlas.sol";
import { TestAtlas } from "./TestAtlas.sol";
import { AtlasVerification } from "src/contracts/atlas/AtlasVerification.sol";
import { ExecutionEnvironment } from "src/contracts/common/ExecutionEnvironment.sol";

import { Sorter } from "src/contracts/helpers/Sorter.sol";
import { Simulator } from "src/contracts/helpers/Simulator.sol";
import { GovernanceBurner } from "src/contracts/helpers/GovernanceBurner.sol";

import { Solver } from "src/contracts/solver/src/TestSolver.sol";

import { V2ExPost } from "src/contracts/examples/ex-post-mev-example/V2ExPost.sol";

import { SolverExPost } from "src/contracts/solver/src/TestSolverExPost.sol";

import { V2DAppControl } from "src/contracts/examples/v2-example/V2DAppControl.sol";

import { TestConstants } from "./TestConstants.sol";

import { V2Helper } from "../V2Helper.sol";

import { Utilities } from "src/contracts/helpers/Utilities.sol";

contract BaseTest is Test, TestConstants {
    address public me = address(this);

    address public payee; // = makeAddr("FastLanePayee");

    uint256 public governancePK = 11_111;
    address public governanceEOA = vm.addr(governancePK);

    uint256 public solverOnePK = 22_222;
    address public solverOneEOA = vm.addr(solverOnePK);

    uint256 public solverTwoPK = 33_333;
    address public solverTwoEOA = vm.addr(solverTwoPK);

    uint256 public solverThreePK = 55_555;
    address public solverThreeEOA = vm.addr(solverThreePK);

    uint256 public solverFourPK = 66_666;
    address public solverFourEOA = vm.addr(solverFourPK);

    uint256 public userPK = 44_444;
    address public userEOA = vm.addr(userPK);

    TestAtlas public atlas;
    AtlasVerification public atlasVerification;

    Simulator public simulator;
    Sorter public sorter;
    GovernanceBurner public govBurner;

    Solver public solverOne;
    Solver public solverTwo;

    SolverExPost public solverOneXP;
    SolverExPost public solverTwoXP;

    V2DAppControl public v2DAppControl;

    V2Helper public helper;

    Utilities public u;

    // Fork stuff
    ChainVars public chain = mainnet;
    uint256 public forkNetwork;

    function setUp() public virtual {
        forkNetwork = vm.createFork(vm.envString(chain.rpcUrlKey));
        vm.selectFork(forkNetwork);
        vm.rollFork(forkNetwork, chain.forkBlock);

        // Deal to user
        deal(TOKEN_ZERO, address(userEOA), 10e30);
        deal(TOKEN_ONE, address(userEOA), 10e30);

        // Deploy contracts
<<<<<<< HEAD
        _BaseTest_DeployAtlasContracts();
=======
        vm.startPrank(payee);

        simulator = new Simulator();

        // Computes the addresses at which AtlasVerification will be deployed
        address expectedAtlasAddr = vm.computeCreateAddress(payee, vm.getNonce(payee) + 1);
        address expectedAtlasVerificationAddr = vm.computeCreateAddress(payee, vm.getNonce(payee) + 2);
        bytes32 salt = keccak256(abi.encodePacked(block.chainid, expectedAtlasAddr, "AtlasFactory 1.0"));
        ExecutionEnvironment execEnvTemplate = new ExecutionEnvironment{ salt: salt }(expectedAtlasAddr);

        atlas = new TestAtlas({
            escrowDuration: DEFAULT_ESCROW_DURATION,
            verification: expectedAtlasVerificationAddr,
            simulator: address(simulator),
            executionTemplate: address(execEnvTemplate),
            initialSurchargeRecipient: payee,
            l2GasCalculator: address(0)
        });
        atlasVerification = new AtlasVerification(address(atlas));
        simulator.setAtlas(address(atlas));
        sorter = new Sorter(address(atlas));
        govBurner = new GovernanceBurner();

        vm.deal(address(simulator), 1000e18); // to allow userOp.value > 0 sims
>>>>>>> e8f8f1bc

        vm.startPrank(governanceEOA);

        v2DAppControl = new V2DAppControl(address(atlas));
        atlasVerification.initializeGovernance(address(v2DAppControl));

        vm.stopPrank();

        vm.deal(solverOneEOA, 100e18);

        vm.startPrank(solverOneEOA);

        // Salt to avoid clashes caused by vm.rollFork() in other tests
        solverOne = new Solver{ salt: keccak256("1") }(WETH_ADDRESS, address(atlas), solverOneEOA);
        solverOneXP = new SolverExPost{ salt: keccak256("2") }(WETH_ADDRESS, address(atlas), solverOneEOA, 60);
        atlas.deposit{ value: 1e18 }();

        vm.stopPrank();

        deal(TOKEN_ZERO, address(solverOne), 10e24);
        deal(TOKEN_ONE, address(solverOne), 10e24);

        deal(TOKEN_ZERO, address(solverOneXP), 10e24);
        deal(TOKEN_ONE, address(solverOneXP), 10e24);

        vm.deal(solverTwoEOA, 100e18);

        vm.startPrank(solverTwoEOA);

        solverTwo = new Solver(WETH_ADDRESS, address(atlas), solverTwoEOA);
        solverTwoXP = new SolverExPost(WETH_ADDRESS, address(atlas), solverTwoEOA, 80);
        atlas.deposit{ value: 1e18 }();

        vm.stopPrank();

        deal(TOKEN_ZERO, address(solverTwo), 10e24);
        deal(TOKEN_ONE, address(solverTwo), 10e24);

        deal(TOKEN_ZERO, address(solverTwoXP), 10e24);
        deal(TOKEN_ONE, address(solverTwoXP), 10e24);

        helper = new V2Helper(address(v2DAppControl), address(atlas), address(atlasVerification));
        u = new Utilities();

        deal(TOKEN_ZERO, address(atlas), 1);
        deal(TOKEN_ONE, address(atlas), 1);

        vm.label(userEOA, "USER");
        vm.label(address(atlas), "ATLAS");
        vm.label(address(v2DAppControl), "V2 DAPP CONTROL");
    }

    function _BaseTest_DeployAtlasContracts() internal {
        vm.startPrank(payee);

        simulator = new Simulator();

        // Computes the addresses at which AtlasVerification will be deployed
        address expectedAtlasAddr = vm.computeCreateAddress(payee, vm.getNonce(payee) + 1);
        address expectedAtlasVerificationAddr = vm.computeCreateAddress(payee, vm.getNonce(payee) + 2);
        bytes32 salt = keccak256(abi.encodePacked(block.chainid, expectedAtlasAddr, "AtlasFactory 1.0"));
        ExecutionEnvironment execEnvTemplate = new ExecutionEnvironment{ salt: salt }(expectedAtlasAddr);

        atlas = new TestAtlas({
            escrowDuration: DEFAULT_ESCROW_DURATION,
            verification: expectedAtlasVerificationAddr,
            simulator: address(simulator),
            executionTemplate: address(execEnvTemplate),
            initialSurchargeRecipient: payee,
            l2GasCalculator: address(0)
        });
        atlasVerification = new AtlasVerification(address(atlas));
        simulator.setAtlas(address(atlas));
        sorter = new Sorter(address(atlas));

        vm.stopPrank();
    }
}<|MERGE_RESOLUTION|>--- conflicted
+++ resolved
@@ -82,34 +82,7 @@
         deal(TOKEN_ONE, address(userEOA), 10e30);
 
         // Deploy contracts
-<<<<<<< HEAD
         _BaseTest_DeployAtlasContracts();
-=======
-        vm.startPrank(payee);
-
-        simulator = new Simulator();
-
-        // Computes the addresses at which AtlasVerification will be deployed
-        address expectedAtlasAddr = vm.computeCreateAddress(payee, vm.getNonce(payee) + 1);
-        address expectedAtlasVerificationAddr = vm.computeCreateAddress(payee, vm.getNonce(payee) + 2);
-        bytes32 salt = keccak256(abi.encodePacked(block.chainid, expectedAtlasAddr, "AtlasFactory 1.0"));
-        ExecutionEnvironment execEnvTemplate = new ExecutionEnvironment{ salt: salt }(expectedAtlasAddr);
-
-        atlas = new TestAtlas({
-            escrowDuration: DEFAULT_ESCROW_DURATION,
-            verification: expectedAtlasVerificationAddr,
-            simulator: address(simulator),
-            executionTemplate: address(execEnvTemplate),
-            initialSurchargeRecipient: payee,
-            l2GasCalculator: address(0)
-        });
-        atlasVerification = new AtlasVerification(address(atlas));
-        simulator.setAtlas(address(atlas));
-        sorter = new Sorter(address(atlas));
-        govBurner = new GovernanceBurner();
-
-        vm.deal(address(simulator), 1000e18); // to allow userOp.value > 0 sims
->>>>>>> e8f8f1bc
 
         vm.startPrank(governanceEOA);
 
@@ -184,6 +157,9 @@
         atlasVerification = new AtlasVerification(address(atlas));
         simulator.setAtlas(address(atlas));
         sorter = new Sorter(address(atlas));
+        govBurner = new GovernanceBurner();
+
+        vm.deal(address(simulator), 1000e18); // to allow userOp.value > 0 sims
 
         vm.stopPrank();
     }
