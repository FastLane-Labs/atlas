--- conflicted
+++ resolved
@@ -53,11 +53,7 @@
 
         (bool shouldRevert) = abi.decode(returnData, (bool));
         require(!shouldRevert, "_preSolverCall revert requested");
-<<<<<<< HEAD
-        return shouldRevert;
-=======
         if (!returnValue) revert("_preSolverCall returned false");
->>>>>>> e09cc794
     }
 
     function _postSolverCall(SolverOperation calldata, bytes calldata returnData) internal pure virtual override {
@@ -68,11 +64,7 @@
         //(bool shouldRevert, bool returnValue) = abi.decode(returnData, (bool, bool));
         (bool shouldRevert) = abi.decode(returnData, (bool));
         require(!shouldRevert, "_postSolverCall revert requested");
-<<<<<<< HEAD
-        return shouldRevert;
-=======
         if (!returnValue) revert("_postSolverCall returned false");
->>>>>>> e09cc794
     }
 
     function _allocateValueCall(
