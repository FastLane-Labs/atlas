--- conflicted
+++ resolved
@@ -8,10 +8,6 @@
 import { ExecutionEnvironment } from "src/contracts/atlas/ExecutionEnvironment.sol";
 import { DAppControl } from "src/contracts/dapp/DAppControl.sol";
 
-<<<<<<< HEAD
-import { IFactory } from "src/contracts/interfaces/IFactory.sol";
-=======
->>>>>>> 66e7d7cc
 import { IAtlas } from "src/contracts/interfaces/IAtlas.sol";
 
 import { SafetyBits } from "src/contracts/libraries/SafetyBits.sol";
@@ -649,11 +645,7 @@
         (success, data) = address(this).call{ value: msg.value }(solverOpData);
         require(success, "atlasSolverCall call reverted");
         if (shouldReconcile) {
-<<<<<<< HEAD
             IAtlas(_atlas).reconcile(type(uint256).max);
-=======
-            IAtlas(address(_atlas)).reconcile(executionEnvironment, solverOpFrom, type(uint256).max);
->>>>>>> 66e7d7cc
         }
     }
 
