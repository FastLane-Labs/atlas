--- conflicted
+++ resolved
@@ -447,26 +447,6 @@
         vm.expectRevert(AtlasErrors.PostSolverFailed.selector);
         (status,) = address(executionEnvironment).call(solverMetaData);
         _unsetLocks();
-<<<<<<< HEAD
-
-        // IntentUnfulfilled
-        _setLocks();
-        solverOp.data = abi.encodeWithSelector(solverContract.solverMockOperation.selector, false);
-        ctx = ctx.holdSolverLock(solverOp.solver);
-        solverMetaData = abi.encodeWithSelector(
-            executionEnvironment.solverMetaTryCatch.selector,
-            solverOp.bidAmount,
-            solverGasLimit,
-            solverOp,
-            abi.encode(false, false)
-        );
-        solverMetaData = abi.encodePacked(solverMetaData, ctx.pack());
-        vm.prank(address(atlas));
-        vm.expectRevert(AtlasErrors.IntentUnfulfilled.selector);
-        (status,) = address(executionEnvironment).call(solverMetaData);
-        _unsetLocks();
-=======
->>>>>>> e09cc794
     }
     */
 
