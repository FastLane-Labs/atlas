--- conflicted
+++ resolved
@@ -68,15 +68,9 @@
 
         console.log("topBid after sorting ",solverOps[0].bids[0].bidAmount);
 
-<<<<<<< HEAD
-        // Verification call
-        Verification memory verification =
-            helper.buildVerification(governanceEOA, dConfig, userOp, solverOps, block.number + 2);
-=======
         // DAppOperation call
         DAppOperation memory dAppOp =
             helper.buildDAppOperation(governanceEOA, dConfig, userOp, solverOps);
->>>>>>> 678dc084
 
         (v, r, s) = vm.sign(governancePK, IAtlas(address(atlas)).getDAppOperationPayload(dAppOp));
 
@@ -256,17 +250,10 @@
         );
         (v, r, s) = vm.sign(solverOnePK, IAtlas(address(atlas)).getSolverPayload(solverOps[0].call));
         solverOps[0].signature = abi.encodePacked(r, s, v);
-<<<<<<< HEAD
-        Verification memory verification =
-            helper.buildVerification(governanceEOA, dConfig, userOp, solverOps, block.number + 2);
-        (v, r, s) = vm.sign(governancePK, IAtlas(address(atlas)).getVerificationPayload(verification));
-        verification.signature = abi.encodePacked(r, s, v);
-=======
         DAppOperation memory dAppOp =
             helper.buildDAppOperation(governanceEOA, dConfig, userOp, solverOps);
         (v, r, s) = vm.sign(governancePK, IAtlas(address(atlas)).getDAppOperationPayload(dAppOp));
         dAppOp.signature = abi.encodePacked(r, s, v);
->>>>>>> 678dc084
         vm.startPrank(userEOA);
         IAtlas(address(atlas)).createExecutionEnvironment(dConfig);
         ERC20(TOKEN_ONE).approve(address(atlas), type(uint256).max);
@@ -286,15 +273,9 @@
         );
         (v, r, s) = vm.sign(solverOnePK, IAtlas(address(atlas)).getSolverPayload(solverOps[0].call));
         solverOps[0].signature = abi.encodePacked(r, s, v);
-<<<<<<< HEAD
-        verification = helper.buildVerification(governanceEOA, dConfig, userOp, solverOps, block.number + 2);
-        (v, r, s) = vm.sign(governancePK, IAtlas(address(atlas)).getVerificationPayload(verification));
-        verification.signature = abi.encodePacked(r, s, v);
-=======
         dAppOp = helper.buildDAppOperation(governanceEOA, dConfig, userOp, solverOps);
         (v, r, s) = vm.sign(governancePK, IAtlas(address(atlas)).getDAppOperationPayload(dAppOp));
         dAppOp.signature = abi.encodePacked(r, s, v);
->>>>>>> 678dc084
         vm.startPrank(userEOA);
         (success, data) = address(simulator).call(
             abi.encodeWithSelector(
