--- conflicted
+++ resolved
@@ -73,15 +73,9 @@
             bundler: address(0),
             solverSuccessful: false,
             paymentsSuccessful: true,
-<<<<<<< HEAD
             solverIndex: 0,
             solverCount: 1,
-            phase: phase,
-=======
-            callIndex: 0,
-            callCount: 1,
             phase: uint8(_phase),
->>>>>>> e408293a
             solverOutcome: 2,
             bidFind: true,
             isSimulation: true,
