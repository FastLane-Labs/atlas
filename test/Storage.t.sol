// SPDX-License-Identifier: MIT
pragma solidity 0.8.28;

import "forge-std/Test.sol";

import { Storage } from "../src/contracts/atlas/Storage.sol";
import "../src/contracts/types/LockTypes.sol";

<<<<<<< HEAD
import { BaseTest } from "test/base/BaseTest.t.sol";
import { SafeBlockNumber } from "src/contracts/libraries/SafeBlockNumber.sol";
=======
import { BaseTest } from "./base/BaseTest.t.sol";
>>>>>>> da203858

contract StorageTest is BaseTest {
    using stdStorage for StdStorage;

    uint256 constant DEFAULT_SCALE = 10_000_000; // out of 10_000_000 = 100%
    uint256 constant DEFAULT_FIXED_GAS_OFFSET = 85_000;

    function setUp() public override {
        super.setUp();
    }

    // Public Constants

    function test_storage_publicConstants() public {
        assertEq(address(atlas.VERIFICATION()), address(atlasVerification), "VERIFICATION set incorrectly");
        assertEq(atlas.SIMULATOR(), address(simulator), "SIMULATOR set incorrectly");
        assertEq(atlas.ESCROW_DURATION(), DEFAULT_ESCROW_DURATION, "ESCROW_DURATION set incorrectly");

        assertEq(atlas.name(), "Atlas ETH", "name set incorrectly");
        assertEq(atlas.symbol(), "atlETH", "symbol set incorrectly");
        assertEq(atlas.decimals(), 18, "decimals set incorrectly");

        assertEq(atlas.ATLAS_SURCHARGE_RATE(), DEFAULT_ATLAS_SURCHARGE_RATE, "ATLAS_SURCHARGE_RATE set incorrectly");
        assertEq(
            atlas.BUNDLER_SURCHARGE_RATE(), DEFAULT_BUNDLER_SURCHARGE_RATE, "BUNDLER_SURCHARGE_RATE set incorrectly"
        );
        assertEq(atlas.SCALE(), DEFAULT_SCALE, "SCALE set incorrectly");
        assertEq(atlas.FIXED_GAS_OFFSET(), DEFAULT_FIXED_GAS_OFFSET, "FIXED_GAS_OFFSET set incorrectly");
    }

    // View Functions for internal storage variables

    function test_storage_view_totalSupply() public {
        uint256 depositAmount = 1e18;
        uint256 startTotalSupply = atlas.totalSupply();

        vm.deal(userEOA, depositAmount);
        vm.prank(userEOA);
        atlas.deposit{ value: depositAmount }();

        assertEq(atlas.totalSupply(), startTotalSupply + depositAmount, "totalSupply did not increase correctly");
    }

    function test_storage_view_bondedTotalSupply() public {
        uint256 depositAmount = 1e18;
        assertEq(atlas.bondedTotalSupply(), 0, "bondedTotalSupply set incorrectly");

        vm.deal(userEOA, depositAmount);
        vm.prank(userEOA);
        atlas.depositAndBond{ value: depositAmount }(depositAmount);

        assertEq(atlas.bondedTotalSupply(), depositAmount, "bondedTotalSupply did not increase correctly");
    }

    function test_storage_view_accessData() public {
        uint256 depositAmount = 1e18;
        (
            uint256 bonded,
            uint256 lastAccessedBlock,
            uint256 auctionWins,
            uint256 auctionFails,
            uint256 totalGasValueUsed
        ) = atlas.accessData(userEOA);

        assertEq(bonded, 0, "user bonded should start as 0");
        assertEq(lastAccessedBlock, 0, "user lastAccessedBlock should start as 0");
        assertEq(auctionWins, 0, "user auctionWins should start as 0");
        assertEq(auctionFails, 0, "user auctionFails should start as 0");
        assertEq(totalGasValueUsed, 0, "user totalGasValueUsed should start as 0");

        vm.deal(userEOA, depositAmount);
        vm.prank(userEOA);
        atlas.depositAndBond{ value: depositAmount }(depositAmount);

        (bonded, lastAccessedBlock, auctionWins, auctionFails, totalGasValueUsed) = atlas.accessData(userEOA);

        assertEq(bonded, depositAmount, "user bonded should be equal to depositAmount");
        assertEq(lastAccessedBlock, 0, "user lastAccessedBlock should still be 0");
        assertEq(auctionWins, 0, "user auctionWins should still be 0");
        assertEq(auctionFails, 0, "user auctionFails should still be 0");
        assertEq(totalGasValueUsed, 0, "user totalGasValueUsed should still be 0");

        vm.prank(userEOA);
        atlas.unbond(depositAmount);

        (bonded, lastAccessedBlock, auctionWins, auctionFails, totalGasValueUsed) = atlas.accessData(userEOA);

        assertEq(bonded, 0, "user bonded should be 0 again");
        assertEq(lastAccessedBlock, SafeBlockNumber.get(), "user lastAccessedBlock should be equal to SafeBlockNumber.get()");
        assertEq(auctionWins, 0, "user auctionWins should still be 0");
        assertEq(auctionFails, 0, "user auctionFails should still be 0");
        assertEq(totalGasValueUsed, 0, "user totalGasValueUsed should still be 0");
    }

    function test_storage_view_solverOpHashes() public {
        MockStorage mockStorage = new MockStorage(
            DEFAULT_ESCROW_DURATION,
            DEFAULT_ATLAS_SURCHARGE_RATE,
            DEFAULT_BUNDLER_SURCHARGE_RATE,
            address(0),
            address(0),
            address(0),
            address(0)
        );
        bytes32 testHash = keccak256(abi.encodePacked("test"));
        assertEq(mockStorage.solverOpHashes(testHash), false, "solverOpHashes[testHash] not false");
        mockStorage.setSolverOpHash(testHash);
        assertEq(mockStorage.solverOpHashes(testHash), true, "solverOpHashes[testHash] not true");
    }

    function test_storage_view_cumulativeSurcharge() public {
        MockStorage mockStorage = new MockStorage(
            DEFAULT_ESCROW_DURATION,
            DEFAULT_ATLAS_SURCHARGE_RATE,
            DEFAULT_BUNDLER_SURCHARGE_RATE,
            address(0),
            address(0),
            address(0),
            address(0)
        );
        assertEq(mockStorage.cumulativeSurcharge(), 0, "cumulativeSurcharge not 0");
        mockStorage.setCumulativeSurcharge(100);
        assertEq(mockStorage.cumulativeSurcharge(), 100, "cumulativeSurcharge not 100");
    }

    function test_storage_view_surchargeRecipient() public {
        assertEq(atlas.surchargeRecipient(), deployer, "surchargeRecipient set incorrectly");
    }

    function test_storage_view_pendingSurchargeRecipient() public {
        assertEq(atlas.pendingSurchargeRecipient(), address(0), "pendingSurchargeRecipient should start at 0");
        vm.prank(deployer);
        atlas.transferSurchargeRecipient(userEOA);
        assertEq(atlas.pendingSurchargeRecipient(), userEOA, "pendingSurchargeRecipient should be userEOA");
    }

    // Transient Storage Getters and Setters

    function test_storage_transient_lock() public {
        (address activeEnv, uint32 callConfig, uint8 phase) = atlas.lock();

        assertEq(activeEnv, address(0), "activeEnv should start at 0");
        assertEq(callConfig, 0, "callConfig should start at 0");
        assertEq(phase, 0, "phase should start at 0");

        atlas.setLock(address(1), 2, 3);
        (activeEnv, callConfig, phase) = atlas.lock();

        assertEq(activeEnv, address(1), "activeEnv should be 1");
        assertEq(callConfig, 2, "callConfig should be 2");
        assertEq(phase, 3, "phase should be 3");

        atlas.clearTransientStorage();
        (activeEnv, callConfig, phase) = atlas.lock();

        assertEq(activeEnv, address(0), "activeEnv should be 0 again");
        assertEq(callConfig, 0, "callConfig should be 0 again");
        assertEq(phase, 0, "phase should be 0 again");
    }

    function test_storage_transient_isUnlocked() public {
        assertEq(atlas.isUnlocked(), true, "isUnlocked should start as true");

        atlas.setLock(address(1), 0, 0);
        assertEq(atlas.isUnlocked(), false, "isUnlocked should be false");

        atlas.clearTransientStorage();
        assertEq(atlas.isUnlocked(), true, "isUnlocked should be true");
    }

    function test_storage_transient_solverLockData() public {
        // MockStorage just used here to access AtlasConstants
        MockStorage mockStorage = new MockStorage(
            DEFAULT_ESCROW_DURATION,
            DEFAULT_ATLAS_SURCHARGE_RATE,
            DEFAULT_BUNDLER_SURCHARGE_RATE,
            address(0),
            address(0),
            address(0),
            address(0)
        );
        (address currentSolver, bool calledBack, bool fulfilled) = atlas.solverLockData();

        assertEq(currentSolver, address(0), "currentSolver should start at 0");
        assertEq(calledBack, false, "calledBack should start as false");
        assertEq(fulfilled, false, "fulfilled should start as false");

        uint256 testSolverLock = mockStorage.SOLVER_CALLED_BACK_MASK();
        atlas.setSolverLock(testSolverLock);
        (currentSolver, calledBack, fulfilled) = atlas.solverLockData();

        assertEq(currentSolver, address(0), "currentSolver should still be 0");
        assertEq(calledBack, true, "calledBack should be true");
        assertEq(fulfilled, false, "fulfilled should still be false");

        testSolverLock = mockStorage.SOLVER_CALLED_BACK_MASK() | mockStorage.SOLVER_FULFILLED_MASK();
        atlas.setSolverLock(testSolverLock);
        (currentSolver, calledBack, fulfilled) = atlas.solverLockData();

        assertEq(currentSolver, address(0), "currentSolver should still be 0");
        assertEq(calledBack, true, "calledBack should still be true");
        assertEq(fulfilled, true, "fulfilled should be true");

        testSolverLock =
            mockStorage.SOLVER_CALLED_BACK_MASK() | mockStorage.SOLVER_FULFILLED_MASK() | uint256(uint160(userEOA));
        atlas.setSolverLock(testSolverLock);
        (currentSolver, calledBack, fulfilled) = atlas.solverLockData();

        assertEq(currentSolver, userEOA, "currentSolver should be userEOA");
        assertEq(calledBack, true, "calledBack should still be true");
        assertEq(fulfilled, true, "fulfilled should still be true");

        atlas.clearTransientStorage();
        (currentSolver, calledBack, fulfilled) = atlas.solverLockData();

        assertEq(currentSolver, address(0), "currentSolver should be 0 again");
        assertEq(calledBack, false, "calledBack should be false again");
        assertEq(fulfilled, false, "fulfilled should be false again");
    }

    function test_storage_transient_claims() public {
        assertEq(atlas.claims(), 0, "claims should start at 0");

        atlas.setClaims(100);
        assertEq(atlas.claims(), 100, "claims should be 100");

        atlas.clearTransientStorage();
        assertEq(atlas.claims(), 0, "claims should be 0 again");
    }

    function test_storage_transient_fees() public {
        assertEq(atlas.fees(), 0, "fees should start at 0");

        atlas.setFees(100);
        assertEq(atlas.fees(), 100, "fees should be 100");

        atlas.clearTransientStorage();
        assertEq(atlas.fees(), 0, "fees should be 0 again");
    }

    function test_storage_transient_writeoffs() public {
        assertEq(atlas.writeoffs(), 0, "writeoffs should start at 0");

        atlas.setWriteoffs(100);
        assertEq(atlas.writeoffs(), 100, "writeoffs should be 100");

        atlas.clearTransientStorage();
        assertEq(atlas.writeoffs(), 0, "writeoffs should be 0 again");
    }

    function test_storage_transient_withdrawals() public {
        assertEq(atlas.withdrawals(), 0, "withdrawals should start at 0");

        atlas.setWithdrawals(100);
        assertEq(atlas.withdrawals(), 100, "withdrawals should be 100");

        atlas.clearTransientStorage();
        assertEq(atlas.withdrawals(), 0, "withdrawals should be 0 again");
    }

    function test_storage_transient_deposits() public {
        assertEq(atlas.deposits(), 0, "deposits should start at 0");

        atlas.setDeposits(100);
        assertEq(atlas.deposits(), 100, "deposits should be 100");

        atlas.clearTransientStorage();
        assertEq(atlas.deposits(), 0, "deposits should be 0 again");
    }

    function test_storage_transient_solverTo() public {
        MockStorage mockStorage = new MockStorage(
            DEFAULT_ESCROW_DURATION,
            DEFAULT_ATLAS_SURCHARGE_RATE,
            DEFAULT_BUNDLER_SURCHARGE_RATE,
            address(0),
            address(0),
            address(0),
            address(0)
        );
        assertEq(mockStorage.solverTo(), address(0), "solverTo should start at 0");

        mockStorage.setSolverTo(userEOA);
        assertEq(mockStorage.solverTo(), userEOA, "solverTo should be userEOA");

        mockStorage.clearTransientStorage();
        assertEq(mockStorage.solverTo(), address(0), "solverTo should be 0 again");
    }

    function test_storage_transient_activeEnvironment() public {
        MockStorage mockStorage = new MockStorage(
            DEFAULT_ESCROW_DURATION,
            DEFAULT_ATLAS_SURCHARGE_RATE,
            DEFAULT_BUNDLER_SURCHARGE_RATE,
            address(0),
            address(0),
            address(0),
            address(0)
        );
        assertEq(mockStorage.activeEnvironment(), address(0), "activeEnvironment should start at 0");

        mockStorage.setLock(address(1), 0, 0);
        assertEq(mockStorage.activeEnvironment(), address(1), "activeEnvironment should be 1");

        mockStorage.clearTransientStorage();
        assertEq(mockStorage.activeEnvironment(), address(0), "activeEnvironment should be 0 again");
    }

    function test_storage_transient_activeCallConfig() public {
        MockStorage mockStorage = new MockStorage(
            DEFAULT_ESCROW_DURATION,
            DEFAULT_ATLAS_SURCHARGE_RATE,
            DEFAULT_BUNDLER_SURCHARGE_RATE,
            address(0),
            address(0),
            address(0),
            address(0)
        );
        assertEq(mockStorage.activeCallConfig(), 0, "activeCallConfig should start at 0");

        mockStorage.setLock(address(0), 1, 0);
        assertEq(mockStorage.activeCallConfig(), 1, "activeCallConfig should be 1");

        mockStorage.clearTransientStorage();
        assertEq(mockStorage.activeCallConfig(), 0, "activeCallConfig should be 0 again");
    }

    function test_storage_transient_phase() public {
        MockStorage mockStorage = new MockStorage(
            DEFAULT_ESCROW_DURATION,
            DEFAULT_ATLAS_SURCHARGE_RATE,
            DEFAULT_BUNDLER_SURCHARGE_RATE,
            address(0),
            address(0),
            address(0),
            address(0)
        );
        assertEq(mockStorage.phase(), 0, "phase should start at 0");

        mockStorage.setLock(address(0), 0, 1);
        assertEq(mockStorage.phase(), 1, "phase should be 1");

        mockStorage.clearTransientStorage();
        assertEq(mockStorage.phase(), 0, "phase should be 0 again");
    }
}

// To test solverOpHashes() and cumulativeSurcharge() view function
contract MockStorage is Storage {
    // For solverLockData test
    uint256 public constant SOLVER_CALLED_BACK_MASK = _SOLVER_CALLED_BACK_MASK;
    uint256 public constant SOLVER_FULFILLED_MASK = _SOLVER_FULFILLED_MASK;

    constructor(
        uint256 escrowDuration,
        uint256 atlasSurchargeRate,
        uint256 bundlerSurchargeRate,
        address verification,
        address simulator,
        address initialSurchargeRecipient,
        address l2GasCalculator
    )
        Storage(
            escrowDuration,
            atlasSurchargeRate,
            bundlerSurchargeRate,
            verification,
            simulator,
            initialSurchargeRecipient,
            l2GasCalculator
        )
    { }

    function setSolverOpHash(bytes32 opHash) public {
        S_solverOpHashes[opHash] = true;
    }

    function setCumulativeSurcharge(uint256 surcharge) public {
        S_cumulativeSurcharge = surcharge;
    }

    // For internal view functions without external versions

    function solverTo() public view returns (address) {
        return t_solverTo;
    }

    function setSolverTo(address newSolverTo) public {
        t_solverTo = newSolverTo;
    }

    function activeEnvironment() public view returns (address) {
        return _activeEnvironment();
    }

    function activeCallConfig() public view returns (uint32) {
        return _activeCallConfig();
    }

    function phase() public view returns (uint8) {
        return _phase();
    }

    // Setter for the above 3 view functions
    function setLock(address activeEnv, uint32 callConfig, uint8 newPhase) public {
        _setLock(activeEnv, callConfig, newPhase);
    }

    // To clear all transient storage vars
    function clearTransientStorage() public {
        _setLock(address(0), 0, 0);
        t_solverLock = 0;
        t_solverTo = address(0);
        t_claims = 0;
        t_fees = 0;
        t_writeoffs = 0;
        t_withdrawals = 0;
        t_deposits = 0;
        t_solverSurcharge = 0;
    }
}<|MERGE_RESOLUTION|>--- conflicted
+++ resolved
@@ -5,13 +5,8 @@
 
 import { Storage } from "../src/contracts/atlas/Storage.sol";
 import "../src/contracts/types/LockTypes.sol";
-
-<<<<<<< HEAD
-import { BaseTest } from "test/base/BaseTest.t.sol";
-import { SafeBlockNumber } from "src/contracts/libraries/SafeBlockNumber.sol";
-=======
+import { SafeBlockNumber } from "../src/contracts/libraries/SafeBlockNumber.sol";
 import { BaseTest } from "./base/BaseTest.t.sol";
->>>>>>> da203858
 
 contract StorageTest is BaseTest {
     using stdStorage for StdStorage;
