--- conflicted
+++ resolved
@@ -69,15 +69,9 @@
             bundler: address(0),
             solverSuccessful: false,
             paymentsSuccessful: false,
-<<<<<<< HEAD
             solverIndex: 0,
             solverCount: 0,
-            phase: ExecutionPhase.PreOps,
-=======
-            callIndex: 0,
-            callCount: 0,
             phase: uint8(ExecutionPhase.PreOps),
->>>>>>> e408293a
             solverOutcome: 0,
             bidFind: false,
             isSimulation: false,
