// SPDX-License-Identifier: MIT
pragma solidity 0.8.22;

import { SafeTransferLib, ERC20 } from "solmate/utils/SafeTransferLib.sol";

import { IDAppIntegration } from "src/contracts/interfaces/IDAppIntegration.sol";
import { IExecutionEnvironment } from "src/contracts/interfaces/IExecutionEnvironment.sol";

import { Atlas } from "src/contracts/atlas/Atlas.sol";

import { Result } from "src/contracts/helpers/Simulator.sol";

import { V2ExPost } from "src/contracts/examples/ex-post-mev-example/V2ExPost.sol";

import { SolverExPost } from "src/contracts/solver/src/TestSolverExPost.sol";

import "src/contracts/types/UserCallTypes.sol";
import "src/contracts/types/SolverCallTypes.sol";
import "src/contracts/types/EscrowTypes.sol";
import "src/contracts/types/LockTypes.sol";
import "src/contracts/types/DAppApprovalTypes.sol";

import { BaseTest } from "./base/BaseTest.t.sol";
import { V2Helper } from "./V2Helper.sol";
import { AtlasEvents } from "src/contracts/types/AtlasEvents.sol";

import "forge-std/Test.sol";

contract ExPostTest is BaseTest {
    struct Sig {
        bytes32 r;
        bytes32 s;
        uint8 v;
    }

    V2ExPost public v2ExPost;
    /// forge-config: default.gas_price = 15000000000

    function setUp() public virtual override {
        BaseTest.setUp();

        // Deposit ETH from Searcher1 signer to pay for searcher's gas
        vm.prank(solverOneEOA);
        atlas.deposit{ value: 1e18 }();

        // Deposit ETH from Searcher2 signer to pay for searcher's gas
        vm.prank(solverTwoEOA);
        atlas.deposit{ value: 1e18 }();

        v2ExPost = new V2ExPost(address(atlas));
    }

    function test_ExPostMEV() public {

        Sig memory sig;

        UserOperation memory userOp = helper.buildUserOperation(POOL_ONE, POOL_TWO, userEOA, TOKEN_ONE);
        userOp.control = address(v2ExPost);

        // user does not sign their own operation when bundling
        // (v, r, s) = vm.sign(userPK, atlasVerification.getUserOperationPayload(userOp));
        // userOp.signature = abi.encodePacked(r, s, v);

        SolverOperation[] memory solverOps = new SolverOperation[](2);
        bytes memory solverOpData;

        console.log("solverOneEOA WETH:", WETH.balanceOf(address(solverOneEOA)));
        console.log("solverOneXP  WETH:", WETH.balanceOf(address(solverOneXP)));

        vm.prank(address(solverOneEOA));
        atlas.bond(1 ether);

        vm.prank(address(solverTwoEOA));
        atlas.bond(1 ether);

        // First SolverOperation
        solverOpData = helper.buildV2SolverOperationData(POOL_TWO, POOL_ONE);
        solverOps[1] = helper.buildSolverOperation(
            userOp, solverOpData, solverOneEOA, address(solverOneXP), 0, 0
        );

        (sig.v, sig.r, sig.s) = vm.sign(solverOnePK, atlasVerification.getSolverPayload(solverOps[1]));
        solverOps[1].signature = abi.encodePacked(sig.r, sig.s, sig.v);

        console.log("solverTwoEOA WETH:", WETH.balanceOf(address(solverTwoEOA)));
        console.log("solverTwoXP  WETH:", WETH.balanceOf(address(solverTwoXP)));
        
        // Second SolverOperation
        solverOpData = helper.buildV2SolverOperationData(POOL_ONE, POOL_TWO);
        solverOps[0] = helper.buildSolverOperation(
            userOp, solverOpData, solverTwoEOA, address(solverTwoXP), 0, 0
        );

        (sig.v, sig.r, sig.s) = vm.sign(solverTwoPK, atlasVerification.getSolverPayload(solverOps[0]));
        solverOps[0].signature = abi.encodePacked(sig.r, sig.s, sig.v);

        console.log("topBid before sorting", solverOps[0].bidAmount);

        solverOps = sorter.sortBids(userOp, solverOps);

        console.log("topBid after sorting ", solverOps[0].bidAmount);

        // DAppOperation call
        DAppOperation memory dAppOp = helper.buildDAppOperation(governanceEOA, userOp, solverOps);

        (sig.v, sig.r, sig.s) = vm.sign(governancePK, atlasVerification.getDAppOperationPayload(dAppOp));

        dAppOp.signature = abi.encodePacked(sig.r, sig.s, sig.v);

        vm.startPrank(userEOA);

        address executionEnvironment = atlas.createExecutionEnvironment(userOp.control);
        vm.label(address(executionEnvironment), "EXECUTION ENV");

        console.log("userEOA", userEOA);
        console.log("atlas", address(atlas));
<<<<<<< HEAD
        console.log("v2 ExPost Control", address(v2ExPost));
=======
        console.log("control", address(v2ExPost));
>>>>>>> c036a0ea
        console.log("executionEnvironment", executionEnvironment);

        // User must approve Atlas
        ERC20(TOKEN_ZERO).approve(address(atlas), type(uint256).max);
        ERC20(TOKEN_ONE).approve(address(atlas), type(uint256).max);

        vm.stopPrank();

        // Simulate the UserOp
        (bool simSuccess, Result simResult,) = simulator.simUserOperation(userOp);
        assertTrue(simSuccess, "userOp should succeed in simulator");

        // Simulate the first SolverOp
        SolverOperation[] memory tempSolverOps = new SolverOperation[](1);
        tempSolverOps[0] = solverOps[0];
        dAppOp = helper.buildDAppOperation(governanceEOA, userOp, tempSolverOps);
        (sig.v, sig.r, sig.s) = vm.sign(governancePK, atlasVerification.getDAppOperationPayload(dAppOp));
        dAppOp.signature = abi.encodePacked(sig.r, sig.s, sig.v);
        (simSuccess, simResult,) = simulator.simSolverCall(userOp, solverOps[0], dAppOp);
        assertTrue(simSuccess, "solverOps[0] should succeed in simulator");

        // Simulate the second SolverOp
        tempSolverOps[0] = solverOps[1];
        dAppOp = helper.buildDAppOperation(governanceEOA, userOp, tempSolverOps);
        (sig.v, sig.r, sig.s) = vm.sign(governancePK, atlasVerification.getDAppOperationPayload(dAppOp));
        dAppOp.signature = abi.encodePacked(sig.r, sig.s, sig.v);
        (simSuccess, simResult,) = simulator.simSolverCall(userOp, solverOps[1], dAppOp);
        assertEq(simSuccess, false, "solverOps[1] should fail in sim due to swap path");

        // Simulate all SolverOps together
        dAppOp = helper.buildDAppOperation(governanceEOA, userOp, solverOps);
        (sig.v, sig.r, sig.s) = vm.sign(governancePK, atlasVerification.getDAppOperationPayload(dAppOp));
        dAppOp.signature = abi.encodePacked(sig.r, sig.s, sig.v);
        (simSuccess, simResult,) = simulator.simSolverCalls(userOp, solverOps, dAppOp);
        assertTrue(simSuccess, "all solverOps together should succeed in simulator");

        // address bundler = userEOA;
        vm.startPrank(userEOA);

        // uint256 userEOABalance = userEOA.balance;
        // uint256 userAtlEthBalance = atlas.balanceOf(userEOA);

        // uint256 bundlerEOABalance = bundler.balance;
        // uint256 bundlerAtlEthBalance = atlas.balanceOf(bundler);

        // uint256 solverOneEOABalance = solverOneEOA.balance;
        // uint256 solverOneAtlEthBalance = atlas.balanceOf(solverOneEOA);

        // uint256 solverTwoEOABalance = solverTwoEOA.balance;
        // uint256 solverTwoAtlEthBalance = atlas.balanceOf(solverTwoEOA);

        (bool success,) =
            address(atlas).call(abi.encodeCall(atlas.metacall, (userOp, solverOps, dAppOp)));

        if (success) {
            console.log("success!");
        } else {
            console.log("failure");
        }

        assertTrue(success);

        vm.stopPrank();

        /*
        console.log("--");
        console.log("BUNDLER:");

        uint256 newBundlerBalance = bundler.balance + atlas.balanceOf(bundler);
        uint256 bundlerTotalBalance = bundlerEOABalance + bundlerAtlEthBalance;

        if (bundler.balance >= bundlerEOABalance) {
            console.log("bundler eoa balance delta: +", bundler.balance - bundlerEOABalance);
        } else {
            console.log("bundler eoa balance delta: -", bundlerEOABalance - bundler.balance);
        }

        if (atlas.balanceOf(bundler) >= bundlerAtlEthBalance) {
            console.log("bundler atlETH balance delta: +", atlas.balanceOf(bundler) - bundlerAtlEthBalance);
        } else {
            console.log("bundler atlETH balance delta: -", bundlerAtlEthBalance - atlas.balanceOf(bundler));
        }

        if (newBundlerBalance >= bundlerTotalBalance) {
            console.log("combined bundler balance delta: +", newBundlerBalance - bundlerTotalBalance);
        } else {
            console.log("combined balance delta: -", bundlerTotalBalance - newBundlerBalance);
        }
        */

        // console.log("--");
        // console.log("USER:");

        // uint256 newUserBalance = userEOA.balance + atlas.balanceOf(userEOA);
        // uint256 userTotalBalance = userEOABalance + userAtlEthBalance;

        // if (userEOA.balance >= userEOABalance) {
        //     console.log("user eoa balance delta   : +", userEOA.balance - userEOABalance);
        // } else {
        //     console.log("user eoa balance delta   : -", userEOABalance - userEOA.balance);
        // }

        // if (atlas.balanceOf(userEOA) >= userAtlEthBalance) {
        //     console.log("user atlETH balance delta: +", atlas.balanceOf(userEOA) - userAtlEthBalance);
        // } else {
        //     console.log("user atlETH balance delta: -", userAtlEthBalance - atlas.balanceOf(userEOA));
        // }

        // if (newUserBalance >= userTotalBalance) {
        //     console.log("user total balance delta : +", newUserBalance - userTotalBalance);
        // } else {
        //     console.log("user total balance delta : -", userTotalBalance - newUserBalance);
        // }

        // console.log("--");
        // console.log("SOLVER ONE:");

        // uint256 newSolverOneBalance = solverOneEOA.balance + atlas.balanceOf(solverOneEOA);
        // uint256 solverOneTotalBalance = solverOneEOABalance + solverOneAtlEthBalance;

        // if (solverOneEOA.balance >= solverOneEOABalance) {
        //     console.log("solverOne eoa balance delta   : +", solverOneEOA.balance - solverOneEOABalance);
        // } else {
        //     console.log("solverOne eoa balance delta   : -", solverOneEOABalance - solverOneEOA.balance);
        // }

        // if (atlas.balanceOf(solverOneEOA) >= solverOneAtlEthBalance) {
        //     console.log("solverOne atlETH balance delta: +", atlas.balanceOf(solverOneEOA) - solverOneAtlEthBalance);
        // } else {
        //     console.log("solverOne atlETH balance delta: -", solverOneAtlEthBalance - atlas.balanceOf(solverOneEOA));
        // }

        // if (newSolverOneBalance >= solverOneTotalBalance) {
        //     console.log("solverOne total balance delta : +", newSolverOneBalance - solverOneTotalBalance);
        // } else {
        //     console.log("solverOne total balance delta : -", solverOneTotalBalance - newSolverOneBalance);
        // }

        // console.log("--");
        // console.log("SOLVER TWO:");

        // uint256 newSolverTwoBalance = solverTwoEOA.balance + atlas.balanceOf(solverTwoEOA);
        // uint256 solverTwoTotalBalance = solverTwoEOABalance + solverTwoAtlEthBalance;

        // if (solverTwoEOA.balance >= solverTwoEOABalance) {
        //     console.log("solverTwo eoa balance delta   : +", solverTwoEOA.balance - solverTwoEOABalance);
        // } else {
        //     console.log("solverTwo eoa balance delta   : -", solverTwoEOABalance - solverTwoEOA.balance);
        // }

        // if (atlas.balanceOf(solverTwoEOA) >= solverTwoAtlEthBalance) {
        //     console.log("solverTwo atlETH balance delta: +", atlas.balanceOf(solverTwoEOA) - solverTwoAtlEthBalance);
        // } else {
        //     console.log("solverTwo atlETH balance delta: -", solverTwoAtlEthBalance - atlas.balanceOf(solverTwoEOA));
        // }

        // if (newSolverTwoBalance >= solverTwoTotalBalance) {
        //     console.log("solverTwo total balance delta : +", newSolverTwoBalance - solverTwoTotalBalance);
        // } else {
        //     console.log("solverTwo total balance delta : -", solverTwoTotalBalance - newSolverTwoBalance);
        // }
    }

    // Shoutout to rholterhus for the test
    function test_ExPostOrdering() public {
        uint256 NUM_SOLVE_OPS = 3;
        UserOperation memory userOp = helper.buildUserOperation(POOL_ONE, POOL_TWO, userEOA, TOKEN_ONE);
        userOp.control = address(v2ExPost);
        SolverOperation[] memory solverOps = new SolverOperation[](NUM_SOLVE_OPS);
        bytes memory solverOpData;
        address[] memory solverEOAs = new address[](NUM_SOLVE_OPS);
        address[] memory solverXPs = new address[](NUM_SOLVE_OPS);
        uint256[] memory solverPKs = new uint256[](NUM_SOLVE_OPS);
        for (uint256 i; i < NUM_SOLVE_OPS; ++i) {
            (solverEOAs[i], solverPKs[i]) = makeAddrAndKey(string(abi.encodePacked("SOLVER", i)));
            solverXPs[i] = address(new SolverExPost(WETH_ADDRESS, address(atlas), solverEOAs[i], 60 + i));
            vm.deal(solverEOAs[i], 100e18);
            deal(TOKEN_ZERO, address(solverXPs[i]), 10e24);
            deal(TOKEN_ONE, address(solverXPs[i]), 10e24);
            vm.startPrank(address(solverEOAs[i]));
            atlas.deposit{ value: 1e18 }();
            atlas.bond(1 ether);
            vm.stopPrank();
        }
        uint8 v;
        bytes32 r;
        bytes32 s;
        for (uint256 i; i < NUM_SOLVE_OPS; ++i) {
            solverOpData = helper.buildV2SolverOperationData(POOL_TWO, POOL_ONE);
            solverOps[i] = helper.buildSolverOperation(userOp, solverOpData, solverEOAs[i], address(solverXPs[i]), 0, 0);
            (v, r, s) = vm.sign(solverPKs[i], atlasVerification.getSolverPayload(solverOps[i]));
            solverOps[i].signature = abi.encodePacked(r, s, v);
        }
        solverOps = sorter.sortBids(userOp, solverOps);
        // DAppOperation call
        DAppOperation memory dAppOp = helper.buildDAppOperation(governanceEOA, userOp, solverOps);
        (v, r, s) = vm.sign(governancePK, atlasVerification.getDAppOperationPayload(dAppOp));
        dAppOp.signature = abi.encodePacked(r, s, v);
        vm.startPrank(userEOA);
        address executionEnvironment = atlas.createExecutionEnvironment(userOp.control);
        // User must approve Atlas
        ERC20(TOKEN_ZERO).approve(address(atlas), type(uint256).max);
        ERC20(TOKEN_ONE).approve(address(atlas), type(uint256).max);
        vm.stopPrank();

        // Simulate the UserOp
        (bool simSuccess, Result simResult,) = simulator.simUserOperation(userOp);
        assertTrue(simSuccess, "userOp fails in simulator");

        // Simulate the SolverOps
        (simSuccess, simResult,) = simulator.simSolverCalls(userOp, solverOps, dAppOp);
        assertTrue(simSuccess, "solverOps fail in simulator");

        vm.startPrank(userEOA);
        (bool success,) =
            address(atlas).call(abi.encodeWithSelector(atlas.metacall.selector, userOp, solverOps, dAppOp));
        if (success) console.log("success!");
        else console.log("failure");
        assertTrue(success);
        vm.stopPrank();
    }
}<|MERGE_RESOLUTION|>--- conflicted
+++ resolved
@@ -114,11 +114,7 @@
 
         console.log("userEOA", userEOA);
         console.log("atlas", address(atlas));
-<<<<<<< HEAD
         console.log("v2 ExPost Control", address(v2ExPost));
-=======
-        console.log("control", address(v2ExPost));
->>>>>>> c036a0ea
         console.log("executionEnvironment", executionEnvironment);
 
         // User must approve Atlas
