--- conflicted
+++ resolved
@@ -64,14 +64,8 @@
 
 The DAppControl contract has the option to define functions that execute at the following stages:	
 1. **PreOps***: This function is executed before the User's operation
-<<<<<<< HEAD
 2. **PreSolver***: This function is executed after the User's operation but before a Solver's operation. It occurs inside of a try/catch; if it reverts, the current Solver's solution will fail and the next Solver's solution will begin. If the Solver's operation or the PostSolver function revert, anything accomplished by the PreSolver function will also be reverted. 
-3. **PostSolver***: This function is executed after the User's operation and after a Solver's operation. It occurs inside of a try/catch; if it reverts, the PreSolver function function, and the current Solver's operation will also be reverted and the next Solver's solution will begin.
-=======
-2. **PreSolver***: This function is executed after the User's operation but before a Solver's operation. It occurs inside of a try/catch; if it reverts, the current Solver's solution will fail and the next Solver's solution will begin. If the Solver's operation or the PostSolver function reverts, anything accomplished by the PreSolver function will also be reverted. 
 3. **PostSolver***: This function is executed after the User's operation and after a Solver's operation. It occurs inside of a try/catch; if it reverts, the PreSolver function, and the current Solver's operation will also be reverted and the next Solver's solution will begin.
-4. **PostOps***: This function is executed after the successful execution of a Solver's operation and the allocation of their solution's value. If this function reverts, the User's operation will also be reverted. 
->>>>>>> bee10010
 
 *These functions are executed by the Execution Environment via "delegatecall."
 
