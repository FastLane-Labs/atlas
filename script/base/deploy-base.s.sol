--- conflicted
+++ resolved
@@ -9,11 +9,7 @@
 
 import { Atlas } from "src/contracts/atlas/Atlas.sol";
 import { AtlasVerification } from "src/contracts/atlas/AtlasVerification.sol";
-<<<<<<< HEAD
-import { SwapIntentControl } from "src/contracts/examples/intents-example/SwapIntent.sol";
-=======
 import { SwapIntentDAppControl } from "src/contracts/examples/intents-example/SwapIntentDAppControl.sol";
->>>>>>> c036a0ea
 import { TxBuilder } from "src/contracts/helpers/TxBuilder.sol";
 import { Simulator } from "src/contracts/helpers/Simulator.sol";
 import { Sorter } from "src/contracts/helpers/Sorter.sol";
@@ -31,11 +27,7 @@
     AtlasVerification public atlasVerification;
     Simulator public simulator;
     Sorter public sorter;
-<<<<<<< HEAD
-    SwapIntentControl public swapIntentControl;
-=======
     SwapIntentDAppControl public swapIntentControl;
->>>>>>> c036a0ea
     TxBuilder public txBuilder;
     SimpleRFQSolver public rfqSolver;
 
