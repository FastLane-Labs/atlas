// SPDX-License-Identifier: UNLICENSED
pragma solidity 0.8.21;

import "forge-std/Script.sol";
import "forge-std/Test.sol";

import { DeployBaseScript } from "script/base/deploy-base.s.sol";

import { Atlas } from "src/contracts/atlas/Atlas.sol";
import { AtlasVerification } from "src/contracts/atlas/AtlasVerification.sol";
import { SwapIntentController } from "src/contracts/examples/intents-example/SwapIntent.sol";
import { TxBuilder } from "src/contracts/helpers/TxBuilder.sol";
import { Simulator } from "src/contracts/helpers/Simulator.sol";

contract DeployAtlasScript is DeployBaseScript {
    function run() external {
        console.log("\n=== DEPLOYING Atlas ===\n");

        console.log("Deploying to chain: ", _getDeployChain());

        uint256 deployerPrivateKey = vm.envUint("GOV_PRIVATE_KEY");
        address deployer = vm.addr(deployerPrivateKey);
        // Computes the addresses at which AtlasVerification will be deployed
        address expectedAtlasVerificationAddr = computeCreateAddress(deployer, vm.getNonce(deployer) + 2);
        address expectedSimulatorAddr = computeCreateAddress(deployer, vm.getNonce(deployer) + 3);

        console.log("Deployer address: \t\t\t\t", deployer);

        vm.startBroadcast(deployerPrivateKey);

        atlas = new Atlas({
            _escrowDuration: 64,
            _verification: expectedAtlasVerificationAddr,
            _simulator: expectedSimulatorAddr
        });
        atlasVerification = new AtlasVerification(address(atlas));
<<<<<<< HEAD
=======
        gasAccountingLib = new GasAccountingLib({
            _escrowDuration: 64,
            _verification: expectedAtlasVerificationAddr,
            _safetyLocksLib: expectedSafetyLocksLibAddr,
            _simulator: expectedSimulatorAddr,
            _atlas: address(atlas)
        });
        safetyLocksLib = new SafetyLocksLib({
            _escrowDuration: 64,
            _verification: expectedAtlasVerificationAddr,
            _gasAccLib: expectedGasAccountingLibAddr,
            _simulator: expectedSimulatorAddr,
            _atlas: address(atlas)
        });
>>>>>>> 2289d7b0

        simulator = new Simulator();
        simulator.setAtlas(address(atlas));

        vm.stopBroadcast();

        if (address(atlas) != simulator.atlas() || address(atlas) != atlasVerification.ATLAS()) {
            console.log("ERROR: Atlas address not set correctly in Simulator, AtlasVerification");
        }
        if (address(atlasVerification) != atlas.VERIFICATION()) {
            console.log("ERROR: AtlasVerification address not set correctly in Atlas");
        }
        if (address(simulator) != atlas.SIMULATOR()) {
            console.log("ERROR: Simulator address not set correctly in Atlas");
        }

        _writeAddressToDeploymentsJson("ATLAS", address(atlas));
        _writeAddressToDeploymentsJson("ATLAS_VERIFICATION", address(atlasVerification));
        _writeAddressToDeploymentsJson("SIMULATOR", address(simulator));

        console.log("\n");
        console.log("Atlas deployed at: \t\t\t\t", address(atlas));
        console.log("AtlasVerification deployed at: \t\t", address(atlasVerification));
        console.log("Simulator deployed at: \t\t\t", address(simulator));
        console.log("\n");
        console.log("You can find a list of contract addresses from the latest deployment in deployments.json");
    }
}<|MERGE_RESOLUTION|>--- conflicted
+++ resolved
@@ -34,23 +34,6 @@
             _simulator: expectedSimulatorAddr
         });
         atlasVerification = new AtlasVerification(address(atlas));
-<<<<<<< HEAD
-=======
-        gasAccountingLib = new GasAccountingLib({
-            _escrowDuration: 64,
-            _verification: expectedAtlasVerificationAddr,
-            _safetyLocksLib: expectedSafetyLocksLibAddr,
-            _simulator: expectedSimulatorAddr,
-            _atlas: address(atlas)
-        });
-        safetyLocksLib = new SafetyLocksLib({
-            _escrowDuration: 64,
-            _verification: expectedAtlasVerificationAddr,
-            _gasAccLib: expectedGasAccountingLibAddr,
-            _simulator: expectedSimulatorAddr,
-            _atlas: address(atlas)
-        });
->>>>>>> 2289d7b0
 
         simulator = new Simulator();
         simulator.setAtlas(address(atlas));
