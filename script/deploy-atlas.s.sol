// SPDX-License-Identifier: UNLICENSED
pragma solidity 0.8.28;

import "forge-std/Script.sol";
import "forge-std/Test.sol";

<<<<<<< HEAD
import { DeployBaseScript } from "script/base/deploy-base.s.sol";
import { DeployGasCalculatorScript } from "script/deploy-gas-calculator.s.sol";
=======
import { DeployBaseScript } from "./base/deploy-base.s.sol";
>>>>>>> da203858

import { FactoryLib } from "../src/contracts/atlas/FactoryLib.sol";
import { Atlas } from "../src/contracts/atlas/Atlas.sol";
import { AtlasVerification } from "../src/contracts/atlas/AtlasVerification.sol";
import { TxBuilder } from "../src/contracts/helpers/TxBuilder.sol";
import { Simulator } from "../src/contracts/helpers/Simulator.sol";
import { Sorter } from "../src/contracts/helpers/Sorter.sol";
import { ExecutionEnvironment } from "../src/contracts/common/ExecutionEnvironment.sol";

contract DeployAtlasScript is DeployBaseScript {
    uint256 ESCROW_DURATION = 64;
    uint256 ATLAS_SURCHARGE_RATE = 1_000_000; // 10%
    uint256 BUNDLER_SURCHARGE_RATE = 1_000_000; // 10%

    function run() external {
        console.log("\n=== DEPLOYING Atlas ===\n");

        console.log("Deploying to chain: \t\t", _getDeployChain());

        uint256 deployerPrivateKey = vm.envUint("GOV_PRIVATE_KEY");
        address deployer = vm.addr(deployerPrivateKey);

<<<<<<< HEAD
        // Computes the addresses at which contracts will be deployed
        address expectedAtlasAddr = vm.computeCreateAddress(deployer, vm.getNonce(deployer) + 1);
        address expectedAtlasVerificationAddr = vm.computeCreateAddress(deployer, vm.getNonce(deployer) + 2);
        address expectedSimulatorAddr = vm.computeCreateAddress(deployer, vm.getNonce(deployer) + 3);
=======
        // Computes the addresses at which AtlasVerification will be deployed
        address expectedAtlasAddr = vm.computeCreateAddress(deployer, vm.getNonce(deployer) + 2);
        address expectedAtlasVerificationAddr = vm.computeCreateAddress(deployer, vm.getNonce(deployer) + 3);
        address expectedSimulatorAddr = vm.computeCreateAddress(deployer, vm.getNonce(deployer) + 4);
>>>>>>> da203858

        // Deploy gas calculator for Arbitrum chains after other deployments
        address l2GasCalculatorAddr = address(0);
        uint256 chainId = block.chainid;

        if (chainId == 42_161 || chainId == 42_170 || chainId == 421_614) {
            // Deploy gas calculator for Arbitrum chains
            l2GasCalculatorAddr = vm.computeCreateAddress(deployer, vm.getNonce(deployer) + 4);
        }

        address prevSimAddr = _getAddressFromDeploymentsJson("SIMULATOR");
        uint256 prevSimBalance = (prevSimAddr == address(0)) ? 0 : prevSimAddr.balance;

        console.log("Deployer address: \t\t", deployer);
        console.log("Prev Simulator address: \t", prevSimAddr);
        console.log("Prev Simulator balance: \t", prevSimBalance);

        vm.startBroadcast(deployerPrivateKey);

        ExecutionEnvironment execEnvTemplate = new ExecutionEnvironment(expectedAtlasAddr);
        FactoryLib factoryLib = new FactoryLib(address(execEnvTemplate));
        atlas = new Atlas({
            escrowDuration: ESCROW_DURATION,
            atlasSurchargeRate: ATLAS_SURCHARGE_RATE,
            bundlerSurchargeRate: BUNDLER_SURCHARGE_RATE,
            verification: expectedAtlasVerificationAddr,
            simulator: expectedSimulatorAddr,
            factoryLib: address(factoryLib),
            initialSurchargeRecipient: deployer,
            l2GasCalculator: l2GasCalculatorAddr // is 0 if not on Arbitrum
         });
        atlasVerification = new AtlasVerification(address(atlas));

        simulator = new Simulator();
        simulator.setAtlas(address(atlas));

        // If prev Simulator deployment has native assets, withdraw them to new Simulator
        if (prevSimBalance > 0) {
            Simulator(payable(prevSimAddr)).withdrawETH(address(simulator));
        }

        sorter = new Sorter(address(atlas));

        if (chainId == 42_161 || chainId == 42_170 || chainId == 421_614) {
            // Deploy gas calculator for Arbitrum chains
            console.log("Deploying L2 Gas Calculator at: ", l2GasCalculatorAddr);
            DeployGasCalculatorScript gasCalculatorDeployer = new DeployGasCalculatorScript();
            l2GasCalculatorAddr = gasCalculatorDeployer.deployL2GasCalculator();
        }

        vm.stopBroadcast();

        bool error = false;

        // Check Atlas address set correctly everywhere
        if (address(atlas) != atlasVerification.ATLAS()) {
            console.log("ERROR: Atlas address not set correctly in AtlasVerification");
            error = true;
        }
        if (address(atlas) != simulator.atlas()) {
            console.log("ERROR: Atlas address not set correctly in Simulator");
            error = true;
        }
        if (address(atlas) != address(sorter.ATLAS())) {
            console.log("ERROR: Atlas address not set correctly in Sorter");
            error = true;
        }
        if (address(atlas) == address(0)) {
            console.log("ERROR: Atlas deployment address is 0x0");
            error = true;
        }
        // Check AtlasVerification address set correctly everywhere
        if (address(atlasVerification) != address(atlas.VERIFICATION())) {
            console.log("ERROR: AtlasVerification address not set correctly in Atlas");
            error = true;
        }
        if (address(atlasVerification) != address(sorter.VERIFICATION())) {
            console.log("ERROR: AtlasVerification address not set correctly in Sorter");
            error = true;
        }
        if (address(atlasVerification) == address(0)) {
            console.log("ERROR: AtlasVerification deployment address is 0x0");
            error = true;
        }
        // Check Simulator address set correctly in Atlas
        if (address(simulator) != atlas.SIMULATOR()) {
            console.log("ERROR: Simulator address not set correctly in Atlas");
            error = true;
        }
        if (address(simulator) == address(0)) {
            console.log("ERROR: Simulator deployment address is 0x0");
            error = true;
        }
        // Check Sorter address set correctly everywhere
        if (address(sorter) == address(0)) {
            console.log("ERROR: Sorter deployment address is 0x0");
            error = true;
        }
        // Check FactoryLib address set correctly in Atlas
        if (address(factoryLib) != atlas.FACTORY_LIB()) {
            console.log("ERROR: FactoryLib address not set correctly in Atlas");
            error = true;
        }
        // Check ExecutionEnvironment address set correctly in FactoryLib
        if (address(execEnvTemplate) != factoryLib.EXECUTION_ENV_TEMPLATE()) {
            console.log("ERROR: ExecutionEnvironment address not set correctly in FactoryLib");
            error = true;
        }
        // Check ESCROW_DURATION was not set to 0
        if (atlas.ESCROW_DURATION() == 0) {
            console.log("ERROR: ESCROW_DURATION was set to 0");
            error = true;
        }

        if (error) {
            console.log("ERROR: One or more addresses are incorrect. Exiting.");
            return;
        }

        _writeAddressToDeploymentsJson("ATLAS", address(atlas));
        _writeAddressToDeploymentsJson("ATLAS_VERIFICATION", address(atlasVerification));
        _writeAddressToDeploymentsJson("SIMULATOR", address(simulator));
        _writeAddressToDeploymentsJson("SORTER", address(sorter));
        if (l2GasCalculatorAddr != address(0)) {
            _writeAddressToDeploymentsJson("L2_GAS_CALCULATOR", l2GasCalculatorAddr);
        }

        // Print the table header
        console.log("\n");
        console.log("------------------------------------------------------------------------");
        console.log("| Contract              | Address                                      |");
        console.log("------------------------------------------------------------------------");
        console.log("| Atlas                 | ", address(atlas), " |");
        console.log("| AtlasVerification     | ", address(atlasVerification), " |");
        console.log("| Simulator             | ", address(simulator), " |");
        console.log("| Sorter                | ", address(sorter), " |");
        if (l2GasCalculatorAddr != address(0)) {
            console.log("| L2 Gas Calculator     | ", l2GasCalculatorAddr, " |");
        }
        console.log("------------------------------------------------------------------------");
        console.log("\n");
        console.log("You can find a list of contract addresses from the latest deployment in deployments.json");
    }
}<|MERGE_RESOLUTION|>--- conflicted
+++ resolved
@@ -4,12 +4,8 @@
 import "forge-std/Script.sol";
 import "forge-std/Test.sol";
 
-<<<<<<< HEAD
-import { DeployBaseScript } from "script/base/deploy-base.s.sol";
-import { DeployGasCalculatorScript } from "script/deploy-gas-calculator.s.sol";
-=======
 import { DeployBaseScript } from "./base/deploy-base.s.sol";
->>>>>>> da203858
+import { GasCalculatorDeployHelper } from "./deploy-gas-calculator.s.sol";
 
 import { FactoryLib } from "../src/contracts/atlas/FactoryLib.sol";
 import { Atlas } from "../src/contracts/atlas/Atlas.sol";
@@ -19,7 +15,7 @@
 import { Sorter } from "../src/contracts/helpers/Sorter.sol";
 import { ExecutionEnvironment } from "../src/contracts/common/ExecutionEnvironment.sol";
 
-contract DeployAtlasScript is DeployBaseScript {
+contract DeployAtlasScript is DeployBaseScript, GasCalculatorDeployHelper {
     uint256 ESCROW_DURATION = 64;
     uint256 ATLAS_SURCHARGE_RATE = 1_000_000; // 10%
     uint256 BUNDLER_SURCHARGE_RATE = 1_000_000; // 10%
@@ -32,26 +28,14 @@
         uint256 deployerPrivateKey = vm.envUint("GOV_PRIVATE_KEY");
         address deployer = vm.addr(deployerPrivateKey);
 
-<<<<<<< HEAD
-        // Computes the addresses at which contracts will be deployed
-        address expectedAtlasAddr = vm.computeCreateAddress(deployer, vm.getNonce(deployer) + 1);
-        address expectedAtlasVerificationAddr = vm.computeCreateAddress(deployer, vm.getNonce(deployer) + 2);
-        address expectedSimulatorAddr = vm.computeCreateAddress(deployer, vm.getNonce(deployer) + 3);
-=======
         // Computes the addresses at which AtlasVerification will be deployed
         address expectedAtlasAddr = vm.computeCreateAddress(deployer, vm.getNonce(deployer) + 2);
         address expectedAtlasVerificationAddr = vm.computeCreateAddress(deployer, vm.getNonce(deployer) + 3);
         address expectedSimulatorAddr = vm.computeCreateAddress(deployer, vm.getNonce(deployer) + 4);
->>>>>>> da203858
 
         // Deploy gas calculator for Arbitrum chains after other deployments
-        address l2GasCalculatorAddr = address(0);
-        uint256 chainId = block.chainid;
-
-        if (chainId == 42_161 || chainId == 42_170 || chainId == 421_614) {
-            // Deploy gas calculator for Arbitrum chains
-            l2GasCalculatorAddr = vm.computeCreateAddress(deployer, vm.getNonce(deployer) + 4);
-        }
+        address l2GasCalculatorAddr = _predictGasCalculatorAddress(deployer, vm.getNonce(deployer) + 5);
+        // TODO return either addr(0) or predicted addr, depending on chainid. From GasCalculatorDeployer
 
         address prevSimAddr = _getAddressFromDeploymentsJson("SIMULATOR");
         uint256 prevSimBalance = (prevSimAddr == address(0)) ? 0 : prevSimAddr.balance;
@@ -72,7 +56,7 @@
             simulator: expectedSimulatorAddr,
             factoryLib: address(factoryLib),
             initialSurchargeRecipient: deployer,
-            l2GasCalculator: l2GasCalculatorAddr // is 0 if not on Arbitrum
+            l2GasCalculator: l2GasCalculatorAddr // is address(0) if not on Arbitrum
          });
         atlasVerification = new AtlasVerification(address(atlas));
 
@@ -86,12 +70,13 @@
 
         sorter = new Sorter(address(atlas));
 
-        if (chainId == 42_161 || chainId == 42_170 || chainId == 421_614) {
-            // Deploy gas calculator for Arbitrum chains
-            console.log("Deploying L2 Gas Calculator at: ", l2GasCalculatorAddr);
-            DeployGasCalculatorScript gasCalculatorDeployer = new DeployGasCalculatorScript();
-            l2GasCalculatorAddr = gasCalculatorDeployer.deployL2GasCalculator();
-        }
+        // TODO refactor to a fn in GasCalculatorDeployer
+        // if (chainId == 42_161 || chainId == 42_170 || chainId == 421_614) {
+        //     // Deploy gas calculator for Arbitrum chains
+        //     console.log("Deploying L2 Gas Calculator at: ", l2GasCalculatorAddr);
+        //     DeployGasCalculatorScript gasCalculatorDeployer = new DeployGasCalculatorScript();
+        //     l2GasCalculatorAddr = gasCalculatorDeployer.deployL2GasCalculator();
+        // }
 
         vm.stopBroadcast();
 
@@ -151,6 +136,11 @@
             console.log("ERROR: ExecutionEnvironment address not set correctly in FactoryLib");
             error = true;
         }
+        // Check GasCalculator address set correctly in Atlas
+        if (l2GasCalculatorAddr != atlas.L2_GAS_CALCULATOR()) {
+            console.log("ERROR: L2 Gas Calculator address not set correctly in Atlas");
+            error = true;
+        }
         // Check ESCROW_DURATION was not set to 0
         if (atlas.ESCROW_DURATION() == 0) {
             console.log("ERROR: ESCROW_DURATION was set to 0");
