//SPDX-License-Identifier: BUSL-1.1
pragma solidity 0.8.28;

/// @title ValidCallsResult
/// @notice Enum for ValidCallsResult
/// @dev A single ValidCallsResult is returned by `validateCalls` in AtlasVerification
enum ValidCallsResult {
    Valid,
    // Results below this line will cause metacall to revert
    UserFromInvalid,
    UserSignatureInvalid,
    DAppSignatureInvalid,
    UserNonceInvalid,
    InvalidDAppNonce,
    UnknownAuctioneerNotAllowed,
    InvalidAuctioneer,
    InvalidBundler,
    // Results above this line will cause metacall to revert
    InvertBidValueCannotBeExPostBids, // Threshold value (included in the revert range), any new reverting values should
        // be included above this line
    // Results below this line will cause metacall to gracefully return
    GasPriceHigherThanMax,
    TxValueLowerThanCallValue,
    TooManySolverOps,
    UserDeadlineReached,
    DAppDeadlineReached,
    ExecutionEnvEmpty,
    NoSolverOp,
    InvalidSequence,
    OpHashMismatch,
    DeadlineMismatch,
    InvalidControl,
    InvalidSolverGasLimit,
    InvalidCallConfig,
    CallConfigMismatch,
    DAppToInvalid,
    UserToInvalid,
    ControlMismatch,
    InvalidCallChainHash,
    DAppNotEnabled,
    BothUserAndDAppNoncesCannotBeSequential,
    MetacallGasLimitTooLow,
    MetacallGasLimitTooHigh,
    DAppGasLimitMismatch,
<<<<<<< HEAD
    BundlerSurchargeRateMismatch
=======
    ExPostBidsAndMultipleSuccessfulSolversNotSupportedTogether,
    InvertsBidValueAndMultipleSuccessfulSolversNotSupportedTogether,
    NeedSolversForMultipleSuccessfulSolvers,
    SolverCannotBeAuctioneerForMultipleSuccessfulSolvers,
    CannotRequireFulfillmentForMultipleSuccessfulSolvers
>>>>>>> 0e460609
}<|MERGE_RESOLUTION|>--- conflicted
+++ resolved
@@ -42,13 +42,10 @@
     MetacallGasLimitTooLow,
     MetacallGasLimitTooHigh,
     DAppGasLimitMismatch,
-<<<<<<< HEAD
-    BundlerSurchargeRateMismatch
-=======
+    BundlerSurchargeRateMismatch,
     ExPostBidsAndMultipleSuccessfulSolversNotSupportedTogether,
     InvertsBidValueAndMultipleSuccessfulSolversNotSupportedTogether,
     NeedSolversForMultipleSuccessfulSolvers,
     SolverCannotBeAuctioneerForMultipleSuccessfulSolvers,
     CannotRequireFulfillmentForMultipleSuccessfulSolvers
->>>>>>> 0e460609
 }