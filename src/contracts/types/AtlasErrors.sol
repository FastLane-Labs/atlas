//SPDX-License-Identifier: BUSL-1.1
pragma solidity 0.8.22;

import "../types/ValidCallsTypes.sol";

contract AtlasErrors {
    // Simulator
    error Unauthorized();
    error Unreachable();
    error NoAuctionWinner();
    error InvalidEntryFunction();
    error SimulationPassed();

    error UserSimulationFailed();
    error UserSimulationSucceeded();
    error UserUnexpectedSuccess();
    error UserNotFulfilled();

    error BidFindSuccessful(uint256 bidAmount);
    error UnexpectedNonRevert();

<<<<<<< HEAD
    error InvalidSolver();
    error SolverBidUnpaid();
=======
    error BidNotPaid();
>>>>>>> e09cc794
    error BalanceNotReconciled();
    error SolverOpReverted();
    error AlteredControl();
    error InvalidEntry();
    error CallbackNotCalled();
    error PreSolverFailed();
    error PostSolverFailed();
    error InsufficientEscrow();

    error VerificationSimFail(uint256 validCallsResult);
    error PreOpsSimFail();
    error UserOpSimFail();
    error SolverSimFail(uint256 solverOutcomeResult); // uint param is result returned in `verifySolverOp`
    error PostOpsSimFail();
    error ValidCalls(ValidCallsResult);

    // Execution Environment
    error InvalidUser();
    error InvalidTo();
    error InvalidCodeHash();
    error PreOpsDelegatecallFail();
    error UserOpValueExceedsBalance();
    error UserWrapperDelegatecallFail();
    error UserWrapperCallFail();
    error PostOpsDelegatecallFail();
    error PostOpsDelegatecallReturnedFalse();
    error SolverMetaTryCatchIncorrectValue();
    error AllocateValueDelegatecallFail();
    error NotEnvironmentOwner();
    error ExecutionEnvironmentBalanceTooLow();

    // Atlas
    error PreOpsFail();
    error UserOpFail();
    // error SolverFail(); // Only sim version of err is used
    error PostOpsFail();
    error InvalidAccess();

    // Escrow
    error UncoveredResult();

    // AtlETH
    error InsufficientUnbondedBalance(uint256 balance, uint256 requested);
    error InsufficientBondedBalance(uint256 balance, uint256 requested);
    error PermitDeadlineExpired();
    error InvalidSigner();
    error EscrowLockActive();
    error InsufficientWithdrawableBalance(uint256 balance, uint256 requested);
    error InsufficientAvailableBalance(uint256 balance, uint256 requested);
    error InsufficientSurchargeBalance(uint256 balance, uint256 requested);
    error InsufficientBalanceForDeduction(uint256 balance, uint256 requested);
    error ValueTooLarge();
    error BidTooHigh(uint256 indexInSolverOps, uint256 bidAmount);

    // DAppIntegration
    error OnlyGovernance();
    error SignatoryActive();
    error InvalidCaller();
    error InvalidDAppControl();
    error DAppNotEnabled();
    error AtlasLockActive();
    error InvalidSignatory();

    // Permit69
    error InvalidEnvironment();
    error EnvironmentMismatch();
    error InvalidLockState();

    // GasAccounting
    error LedgerFinalized(uint8 id);
    error LedgerBalancing(uint8 id);
    error MissingFunds(uint8 id);
    error InsufficientFunds();
    error NoUnfilledRequests();
    error SolverMustReconcile();
    error DoubleReconcile();
    error InvalidExecutionEnvironment(address correctEnvironment);
    error InvalidSolverFrom(address solverFrom);
    error InsufficientSolverBalance(uint256 actual, uint256 msgValue, uint256 holds, uint256 needed);
    error InsufficientAtlETHBalance(uint256 actual, uint256 needed);
    error InsufficientTotalBalance(uint256 shortfall);
    error UnbalancedAccounting();

    // SafetyLocks
    error NotInitialized();
    error AlreadyInitialized();

    // AtlasVerification
    error NoUnusedNonceInBitmap();

    // DAppControl
    error BothUserAndDAppNoncesCannotBeSequential();
    error InvalidControl();
    error NoDelegatecall();
    error MustBeDelegatecalled();
    error OnlyAtlas();
    error WrongPhase();
    error WrongDepth();
    error InsufficientLocalFunds();
    error NotImplemented();
}<|MERGE_RESOLUTION|>--- conflicted
+++ resolved
@@ -19,12 +19,8 @@
     error BidFindSuccessful(uint256 bidAmount);
     error UnexpectedNonRevert();
 
-<<<<<<< HEAD
     error InvalidSolver();
-    error SolverBidUnpaid();
-=======
     error BidNotPaid();
->>>>>>> e09cc794
     error BalanceNotReconciled();
     error SolverOpReverted();
     error AlteredControl();
