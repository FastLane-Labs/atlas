//SPDX-License-Identifier: BUSL-1.1
pragma solidity 0.8.22;

import { SafeTransferLib } from "solady/utils/SafeTransferLib.sol";
import { LibSort } from "solady/utils/LibSort.sol";

import { IDAppControl } from "../interfaces/IDAppControl.sol";

import { Escrow } from "./Escrow.sol";
import { Factory } from "./Factory.sol";

import "src/contracts/types/SolverOperation.sol";
import "src/contracts/types/UserOperation.sol";
import "src/contracts/types/LockTypes.sol";
import "src/contracts/types/ConfigTypes.sol";
import "src/contracts/types/DAppOperation.sol";
import "src/contracts/types/ValidCalls.sol";

import { CallBits } from "src/contracts/libraries/CallBits.sol";
import { SafetyBits } from "src/contracts/libraries/SafetyBits.sol";

/// @title Atlas V1
/// @author FastLane Labs
/// @notice The Execution Abstraction protocol.
contract Atlas is Escrow, Factory {
    using CallBits for uint32;
    using SafetyBits for Context;

    constructor(
        uint256 escrowDuration,
        address verification,
        address simulator,
        address surchargeRecipient,
        address executionTemplate
    )
        Escrow(escrowDuration, verification, simulator, surchargeRecipient)
        Factory(executionTemplate)
    { }

    /// @notice metacall is the entrypoint function for the Atlas transactions.
    /// @dev Any ETH sent as msg.value with a metacall should be considered a potential subsidy for the winning solver's
    /// gas repayment.
    /// @param userOp The UserOperation struct containing the user's transaction data.
    /// @param solverOps The SolverOperation array containing the solvers' transaction data.
    /// @param dAppOp The DAppOperation struct containing the DApp's transaction data.
    /// @return auctionWon A boolean indicating whether there was a successful, winning solver.
    function metacall(
        UserOperation calldata userOp, // set by user
        SolverOperation[] calldata solverOps, // supplied by ops relay
        DAppOperation calldata dAppOp // supplied by front end via atlas SDK
    )
        external
        payable
        returns (bool auctionWon)
    {
        uint256 _gasMarker = gasleft() + 21_000 + (msg.data.length * _CALLDATA_LENGTH_PREMIUM);
        bool _isSimulation = msg.sender == SIMULATOR;

        (address _executionEnvironment, DAppConfig memory _dConfig) = _getOrCreateExecutionEnvironment(userOp);

<<<<<<< HEAD
        // Gracefully return if not valid. This allows signature data to be stored, which helps prevent
        // replay attacks.
        // NOTE: Currently reverting instead of graceful return to help w/ testing. TODO - still reverting?
        ValidCallsResult _validCallsResult =
            VERIFICATION.validateCalls(_dConfig, userOp, solverOps, dAppOp, msg.value, msg.sender, _isSimulation);
        if (_validCallsResult != ValidCallsResult.Valid) {
            if (_isSimulation) revert VerificationSimFail(_validCallsResult);
            revert ValidCalls(_validCallsResult);
=======
        ValidCallsResult validCallsResult =
            VERIFICATION.validateCalls(dConfig, userOp, solverOps, dAppOp, msg.value, msg.sender, isSimulation);
        if (validCallsResult != ValidCallsResult.Valid) {
            if (isSimulation) revert VerificationSimFail(validCallsResult);

            // Gracefully return for results that need nonces to be stored and prevent replay attacks
            if (uint8(validCallsResult) >= _GRACEFUL_RETURN_THRESHOLD && !dConfig.callConfig.allowsReuseUserOps()) {
                return false;
            }

            // Revert for all other results
            revert ValidCalls(validCallsResult);
>>>>>>> 7742fbd7
        }

        // Initialize the environment lock and accounting values
        _setEnvironmentLock(_dConfig, _executionEnvironment);
        _initializeAccountingValues(_gasMarker);

        // userOpHash has already been calculated and verified in validateCalls at this point, so rather
        // than re-calculate it, we can simply take it from the dAppOp here. It's worth noting that this will
        // be either a TRUSTED or DEFAULT hash, depending on the allowsTrustedOpHash setting.
        try this.execute(_dConfig, userOp, solverOps, _executionEnvironment, msg.sender, dAppOp.userOpHash) returns (
            Context memory ctx
        ) {
            // Gas Refund to sender only if execution is successful
            (uint256 _ethPaidToBundler, uint256 _netGasSurcharge) = _settle(ctx, _dConfig.solverGasLimit);

            auctionWon = ctx.solverSuccessful;
            emit MetacallResult(
                msg.sender, userOp.from, auctionWon, ctx.paymentsSuccessful, _ethPaidToBundler, _netGasSurcharge
            );
        } catch (bytes memory revertData) {
            // Bubble up some specific errors
            _handleErrors(revertData, _dConfig.callConfig);

            // Refund the msg.value to sender if it errored
            // WARNING: If msg.sender is a disposable address such as a session key, make sure to remove ETH from it
            // before disposal
            if (msg.value != 0) SafeTransferLib.safeTransferETH(msg.sender, msg.value);
        }

        // Release the lock
        _releaseAccountingLock();
    }

    /// @notice execute is called above, in a try-catch block in metacall.
    /// @param dConfig Configuration data for the DApp involved, containing execution parameters and settings.
    /// @param userOp UserOperation struct of the current metacall tx.
    /// @param solverOps SolverOperation array of the current metacall tx.
    /// @param executionEnvironment Address of the execution environment contract of the current metacall tx.
    /// @param bundler Address of the bundler of the current metacall tx.
    /// @param userOpHash Hash of the userOp struct of the current metacall tx.
    /// @return ctx Context struct containing relavent context information for the Atlas auction.
    function execute(
        DAppConfig memory dConfig,
        UserOperation calldata userOp,
        SolverOperation[] calldata solverOps,
        address executionEnvironment,
        address bundler,
        bytes32 userOpHash
    )
        external
        payable
        returns (Context memory ctx)
    {
        // This is a self.call made externally so that it can be used with try/catch
        if (msg.sender != address(this)) revert InvalidAccess();

        // Build the context object
        ctx = _buildContext(
            dConfig, executionEnvironment, userOpHash, bundler, uint8(solverOps.length), bundler == SIMULATOR
        );

        bytes memory _returnData;

        // PreOps Call
        if (dConfig.callConfig.needsPreOpsCall()) {
            _returnData = _executePreOpsCall(ctx, dConfig, userOp);
        }

        // UserOp Call
        _returnData = _executeUserOperation(ctx, dConfig, userOp, _returnData);

        // SolverOps Calls
        uint256 _winningBidAmount = dConfig.callConfig.exPostBids()
            ? _bidFindingIteration(ctx, dConfig, userOp, solverOps, _returnData)
            : _bidKnownIteration(ctx, dConfig, userOp, solverOps, _returnData);

        // AllocateValue Call
        if (ctx.solverSuccessful) {
            _allocateValue(ctx, dConfig, _winningBidAmount, _returnData);
        }

        // PostOp Call
        if (dConfig.callConfig.needsPostOpsCall()) {
            _executePostOpsCall(ctx, ctx.solverSuccessful, _returnData);
        }
    }

    /// @notice Called above in `execute` if the DAppConfig requires ex post bids. Sorts solverOps by bid amount and
    /// executes them in descending order until a successful winner is found.
    /// @param ctx Context struct containing the current state of the escrow lock.
    /// @param dConfig Configuration data for the DApp involved, containing execution parameters and settings.
    /// @param userOp UserOperation struct of the current metacall tx.
    /// @param solverOps SolverOperation array of the current metacall tx.
    /// @param returnData Return data from the preOps and userOp calls.
    /// @return The winning bid amount.
    function _bidFindingIteration(
        Context memory ctx,
        DAppConfig memory dConfig,
        UserOperation calldata userOp,
        SolverOperation[] calldata solverOps,
        bytes memory returnData
    )
        internal
        returns (uint256)
    {
        // Return early if no solverOps (e.g. in simUserOperation)
        if (solverOps.length == 0) {
            if (ctx.isSimulation) revert SolverSimFail(0);
            if (dConfig.callConfig.needsFulfillment()) revert UserNotFulfilled();
            return 0;
        }

        ctx.bidFind = true;

        uint256[] memory _bidsAndIndices = new uint256[](solverOps.length);
        uint256 _zeroBidCount;
        uint256 _bidAmountFound;
        uint256 _bidsAndIndicesLastIndex = _bidsAndIndices.length - 1; // computed once for efficiency

        // First, get all bid amounts. Bids of zero are ignored by only storing non-zero bids in the array, from right
        // to left. If there are any zero bids they will end up on the left as uint(0) values - in their sorted
        // position. This reduces operations needed later when sorting the array in ascending order.
        // Each non-zero bid amount is packed with its original solverOps array index, to fit into a uint256 value. The
        // order of bidAmount and index is important - with bidAmount using the most significant bits, and considering
        // we do not store zero bids in the array, the index values within the uint256 should not impact the sorting.

        // |<------------------------- uint256 (256 bits) ------------------------->|
        // |                                                                        |
        // |<------------------ uint240 ----------------->|<-------- uint16 ------->|
        // |                                              |                         |
        // |                    bidAmount                 |          index          |
        // |                                              |                         |
        // |<------------------ 240 bits ---------------->|<------- 16 bits ------->|

        for (uint256 i; i < solverOps.length; ++i) {
            _bidAmountFound = _getBidAmount(ctx, dConfig, userOp, solverOps[i], returnData);

            if (_bidAmountFound == 0 || _bidAmountFound > type(uint240).max) {
                // Zero bids are ignored: increment _zeroBidCount offset
                // Bids that would cause an overflow are also ignored
                unchecked {
                    ++_zeroBidCount;
                }
            } else {
                // Non-zero bids are packed with their original solverOps index.
                // The array is filled with non-zero bids from the right. This causes all zero bids to be on the left -
                // in their sorted position, so fewer operations are needed in the sorting step below.
                _bidsAndIndices[_bidsAndIndicesLastIndex - (i - _zeroBidCount)] =
                    uint256(_bidAmountFound << _BITS_FOR_INDEX | uint16(i));
            }
        }

        // Then, sorts the uint256 array in-place, in ascending order.
        LibSort.insertionSort(_bidsAndIndices);

        ctx.bidFind = false;

        // Finally, iterate through sorted bidsAndIndices array in descending order of bidAmount.
        for (uint256 i = _bidsAndIndicesLastIndex; i >= 0; --i) {
            // Isolate the bidAmount from the packed uint256 value
            _bidAmountFound = (_bidsAndIndices[i] >> _BITS_FOR_INDEX) & _FIRST_240_BITS_TRUE_MASK;

            // If we reach the zero bids on the left of array, break as all valid bids already checked.
            if (_bidAmountFound == 0) break;

            // Isolate the original solverOps index from the packed uint256 value
            uint256 _solverIndex = uint8(_bidsAndIndices[i] & _FIRST_16_BITS_TRUE_MASK);
            ctx.solverIndex = uint8(_solverIndex); // Yay, compiler <3

            // Execute the solver operation. If solver won, allocate value and return. Otherwise continue looping.
            _bidAmountFound = _executeSolverOperation(
                ctx, dConfig, userOp, solverOps[_solverIndex], _bidAmountFound, true, returnData
            );

            if (ctx.solverSuccessful) {
                return _bidAmountFound;
            }

            if (i == 0) break; // break to prevent underflow in next loop
        }
        if (ctx.isSimulation) revert SolverSimFail(uint256(ctx.solverOutcome));
        if (dConfig.callConfig.needsFulfillment()) revert UserNotFulfilled();
        return 0;
    }

    /// @notice Called above in `execute` as an alternative to `_bidFindingIteration`, if solverOps have already been
    /// reliably sorted. Executes solverOps in order until a successful winner is found.
    /// @param ctx Context struct containing the current state of the escrow lock.
    /// @param dConfig Configuration data for the DApp involved, containing execution parameters and settings.
    /// @param userOp UserOperation struct of the current metacall tx.
    /// @param solverOps SolverOperation array of the current metacall tx.
    /// @param returnData Return data from the preOps and userOp calls.
    /// @return The winning bid amount.
    function _bidKnownIteration(
        Context memory ctx,
        DAppConfig memory dConfig,
        UserOperation calldata userOp,
        SolverOperation[] calldata solverOps,
        bytes memory returnData
    )
        internal
        returns (uint256)
    {
        uint256 _bidAmount;

        for (uint8 i = uint8(solverOps.length); ctx.solverIndex < i; ctx.solverIndex++) {
            SolverOperation calldata solverOp = solverOps[ctx.solverIndex];

            _bidAmount = _executeSolverOperation(ctx, dConfig, userOp, solverOp, solverOp.bidAmount, false, returnData);

            if (ctx.solverSuccessful) {
                return _bidAmount;
            }
        }
        if (ctx.isSimulation) revert SolverSimFail(uint256(ctx.solverOutcome));
        if (dConfig.callConfig.needsFulfillment()) revert UserNotFulfilled();
        return 0;
    }

    /// @notice Called at the end of `metacall` to bubble up specific error info in a revert.
    /// @param revertData Revert data from a failure during the execution of the metacall.
    /// @param callConfig The CallConfig of the current metacall tx.
    function _handleErrors(bytes memory revertData, uint32 callConfig) internal view {
        bytes4 _errorSwitch = bytes4(revertData);
        if (msg.sender == SIMULATOR) {
            // Simulation
            if (_errorSwitch == PreOpsSimFail.selector) {
                revert PreOpsSimFail();
            } else if (_errorSwitch == UserOpSimFail.selector) {
                revert UserOpSimFail();
            } else if (_errorSwitch == SolverSimFail.selector) {
                // Expects revertData in form [bytes4, uint256]
                uint256 _solverOutcomeResult;
                assembly {
                    let dataLocation := add(revertData, 0x20)
                    _solverOutcomeResult := mload(add(dataLocation, sub(mload(revertData), 32)))
                }
                revert SolverSimFail(_solverOutcomeResult);
            } else if (_errorSwitch == AllocateValueSimFail.selector) {
                revert AllocateValueSimFail();
            } else if (_errorSwitch == PostOpsSimFail.selector) {
                revert PostOpsSimFail();
            }
        }
        if (_errorSwitch == UserNotFulfilled.selector) {
            revert UserNotFulfilled();
        }
        // If allowReuseUserOps = true, it reverts and bubbles up whatever the error
        // was that it caught. This is to prevent storing the nonce as used so the userOp
        // can be reused. Otherwise, the whole metacall doesn't revert but the inner
        // execute() does so, no operation changes are persisted.
        if (callConfig.allowsReuseUserOps()) {
            assembly {
                mstore(0, _errorSwitch)
                revert(0, 4)
            }
        }
    }

    /// @notice Returns whether or not the execution environment address matches what's expected from the set of inputs.
    /// @param environment ExecutionEnvironment address
    /// @param user User address
    /// @param control DAppControl contract address
    /// @param callConfig CallConfig of the current metacall tx.
    /// @return A bool indicating whether the execution environment address is the same address that the factory would
    /// deploy an Execution Environment to, given the user, control, and callConfig params.
    function _verifyUserControlExecutionEnv(
        address environment,
        address user,
        address control,
        uint32 callConfig
    )
        internal
        view
        override
        returns (bool)
    {
        return environment == _getExecutionEnvironmentCustom(user, control, callConfig);
    }
}<|MERGE_RESOLUTION|>--- conflicted
+++ resolved
@@ -58,29 +58,18 @@
 
         (address _executionEnvironment, DAppConfig memory _dConfig) = _getOrCreateExecutionEnvironment(userOp);
 
-<<<<<<< HEAD
-        // Gracefully return if not valid. This allows signature data to be stored, which helps prevent
-        // replay attacks.
-        // NOTE: Currently reverting instead of graceful return to help w/ testing. TODO - still reverting?
         ValidCallsResult _validCallsResult =
             VERIFICATION.validateCalls(_dConfig, userOp, solverOps, dAppOp, msg.value, msg.sender, _isSimulation);
         if (_validCallsResult != ValidCallsResult.Valid) {
             if (_isSimulation) revert VerificationSimFail(_validCallsResult);
+
+            // Gracefully return for results that need nonces to be stored and prevent replay attacks
+            if (uint8(_validCallsResult) >= _GRACEFUL_RETURN_THRESHOLD && !_dConfig.callConfig.allowsReuseUserOps()) {
+                return false;
+            }
+
+            // Revert for all other results
             revert ValidCalls(_validCallsResult);
-=======
-        ValidCallsResult validCallsResult =
-            VERIFICATION.validateCalls(dConfig, userOp, solverOps, dAppOp, msg.value, msg.sender, isSimulation);
-        if (validCallsResult != ValidCallsResult.Valid) {
-            if (isSimulation) revert VerificationSimFail(validCallsResult);
-
-            // Gracefully return for results that need nonces to be stored and prevent replay attacks
-            if (uint8(validCallsResult) >= _GRACEFUL_RETURN_THRESHOLD && !dConfig.callConfig.allowsReuseUserOps()) {
-                return false;
-            }
-
-            // Revert for all other results
-            revert ValidCalls(validCallsResult);
->>>>>>> 7742fbd7
         }
 
         // Initialize the environment lock and accounting values
