//SPDX-License-Identifier: BUSL-1.1
pragma solidity ^0.8.16;

import {IExecutionEnvironment} from "../interfaces/IExecutionEnvironment.sol";

import {Factory} from "./Factory.sol";

import "../types/CallTypes.sol";
import "../types/LockTypes.sol";
import "../types/VerificationTypes.sol";

import {CallVerification} from "../libraries/CallVerification.sol";
import {CallBits} from "../libraries/CallBits.sol";
import {SafetyBits} from "../libraries/SafetyBits.sol";

import "forge-std/Test.sol";

contract Atlas is Test, Factory {
    using CallVerification for UserMetaTx;
    using CallBits for uint16;
    using SafetyBits for EscrowKey;

    constructor(uint32 _escrowDuration) Factory(_escrowDuration) {}

    function createExecutionEnvironment(ProtocolCall calldata protocolCall) external returns (address environment) {
        environment = _setExecutionEnvironment(protocolCall, msg.sender, protocolCall.to.codehash);
        //if (userNonces[msg.sender] == 0) {
        //    unchecked{ ++userNonces[msg.sender];}
        //}
    }

    function metacall(
        ProtocolCall calldata protocolCall, // supplied by frontend
        UserCall calldata userCall, // set by user
        SearcherCall[] calldata searcherCalls, // supplied by FastLane via frontend integration
        Verification calldata verification // supplied by front end after it sees the other data
    ) external payable {

        uint256 gasMarker = gasleft();

        // Verify that the calldata injection came from the protocol frontend
        // and that the signatures are valid. 
        bool valid = true;
        
        // Only verify signatures of meta txs if the original signer isn't the bundler
        // TODO: Consider extra reentrancy defense here?
        if (verification.proof.from != msg.sender && !_verifyProtocol(userCall.metaTx.to, protocolCall, verification)) {
            valid = false;
        }
        
        if (userCall.metaTx.from != msg.sender && !_verifyUser(protocolCall, userCall)) { 
            valid = false; 
        }

        // TODO: Add optionality to bypass ProtocolControl signatures if user can fully bundle tx

        // Get the execution environment
        address environment = _getExecutionEnvironmentCustom(userCall.metaTx.from, verification.proof.controlCodeHash, protocolCall.to, protocolCall.callConfig);

        // Check that the value of the tx is greater than or equal to the value specified
        if (msg.value < userCall.metaTx.value) { valid = false; }
        //if (msg.sender != tx.origin) { valid = false; }
        if (searcherCalls.length >= type(uint8).max - 1) { valid = false; }
        if (block.number > userCall.metaTx.deadline || block.number > verification.proof.deadline) { valid = false; }
        if (tx.gasprice > userCall.metaTx.maxFeePerGas) { valid = false; }
        if (environment.codehash == bytes32(0)) { valid = false; }
        if (!protocolCall.callConfig.allowsZeroSearchers() || protocolCall.callConfig.needsSearcherPostCall()) {
            if (searcherCalls.length == 0) { valid = false; }
        }
        // TODO: More checks 

        // Gracefully return if not valid. This allows signature data to be stored, which helps prevent
        // replay attacks.
        if (!valid) {
            return;
        }

        try this.execute{value: msg.value}(protocolCall, userCall.metaTx, searcherCalls, environment, verification.proof.callChainHash) 
            returns (uint256 accruedGasRebate) {
            // Gas Refund to sender only if execution is successful
            _executeGasRefund(gasMarker, accruedGasRebate, userCall.metaTx.from);

        } catch {
            // TODO: This portion needs more nuanced logic to prevent the replay of failed searcher txs
            if (protocolCall.callConfig.allowsReuseUserOps()) {
                revert("ERR-F07 RevertToReuse");
            }
        }

        console.log("total gas used", gasMarker - gasleft());
    }

    function execute(
        ProtocolCall calldata protocolCall,
        UserMetaTx calldata userMetaTx,
        SearcherCall[] calldata searcherCalls,
        address environment,
        bytes32 callChainHash
    ) external payable returns (uint256 accruedGasRebate) {
        // This is a self.call made externally so that it can be used with try/catch
        require(msg.sender == address(this), "ERR-F06 InvalidAccess");
<<<<<<< HEAD
=======
        {
        require(callChainHash == CallVerification.getCallChainHash(protocolCall, userMetaTx, searcherCalls), "ERR-F07 InvalidSequence");
        }
        // Initialize the locks
        _initializeEscrowLocks(protocolCall, environment, uint8(searcherCalls.length));
>>>>>>> 9c71c48a

        // Begin execution
        _execute(protocolCall, userMetaTx, searcherCalls, environment);

        accruedGasRebate = _getAccruedGasRebate();

        // Release the lock
        _releaseEscrowLocks();
    }

    function _execute(
        ProtocolCall calldata protocolCall,
        UserMetaTx calldata userMetaTx,
        SearcherCall[] calldata searcherCalls,
        address environment
    ) internal {
        // Build the CallChainProof.  The penultimate hash will be used
        // to verify against the hash supplied by ProtocolControl
       
        bytes32 userCallHash = userMetaTx.getUserCallHash();

<<<<<<< HEAD
        // Initialize the locks
        EscrowKey memory key = _initializeEscrowLocks(protocolCall, environment, uint8(searcherCalls.length));

        bytes memory stagingReturnData;
        if (protocolCall.callConfig.needsStagingCall()) {
            stagingReturnData = _executeStagingCall(protocolCall, userCall, environment);
        }
=======
        bytes memory stagingReturnData = _executeStagingCall(protocolCall, userMetaTx, environment);
>>>>>>> 9c71c48a

        bytes memory userReturnData = _executeUserCall(userMetaTx, environment);

        uint256 i;
        bool auctionWon;

        for (; i < searcherCalls.length;) {

            // Only execute searcher meta tx if userCallHash matches 
            if (userCallHash == searcherCalls[i].metaTx.userCallHash) {
                if (!auctionWon && _searcherExecutionIteration(
                        protocolCall, searcherCalls[i], stagingReturnData, auctionWon, environment
                    )) {
                        auctionWon = true;
                    }
            }

            unchecked {
                ++i;
            }
        }

        // If no searcher was successful, manually transition the lock
        if (!auctionWon) {
            if (protocolCall.callConfig.needsSearcherPostCall()) {
                revert("ERR-F08 UserNotFulfilled");
            }
            _notMadJustDisappointed();
        }

        _executeVerificationCall(protocolCall, stagingReturnData, userReturnData, environment);
    }

    function _searcherExecutionIteration(
        ProtocolCall calldata protocolCall,
        SearcherCall calldata searcherCall,
        bytes memory stagingReturnData,
        bool auctionAlreadyWon,
        address environment
    ) internal returns (bool) {
        if (_executeSearcherCall(searcherCall, stagingReturnData, auctionAlreadyWon, environment)) {
            if (!auctionAlreadyWon) {
                auctionAlreadyWon = true;
                _executePayments(protocolCall, searcherCall.bids, stagingReturnData, environment);
            }
        }
        return auctionAlreadyWon;
    }

    function testUserCall(UserMetaTx calldata userMetaTx) external view returns (bool) {
        address control = userMetaTx.control;
        uint16 callConfig = CallBits.buildCallConfig(control);
        return _testUserCall(userMetaTx, control, callConfig);
    }

    function testUserCall(UserCall calldata userCall) external view returns (bool) {
        if (userCall.to != address(this)) {return false;}
        address control = userCall.metaTx.control;
        uint16 callConfig = CallBits.buildCallConfig(control);

        ProtocolCall memory protocolCall = ProtocolCall(userCall.metaTx.control, callConfig);

        return _validateUser(protocolCall, userCall) && _testUserCall(userCall.metaTx, control, callConfig);
    }

    function _testUserCall(UserMetaTx calldata userMetaTx, address control, uint16 callConfig) internal view returns (bool) {
        if (callConfig == 0) {
            return false;
        }

        address environment = _getExecutionEnvironmentCustom(
            userMetaTx.from, control.codehash, control, callConfig);

        if (environment.codehash == bytes32(0) || control.codehash == bytes32(0)) {
            return false;
        } 
        return IExecutionEnvironment(environment).validateUserCall(userMetaTx);
    }
    
}<|MERGE_RESOLUTION|>--- conflicted
+++ resolved
@@ -22,8 +22,8 @@
 
     constructor(uint32 _escrowDuration) Factory(_escrowDuration) {}
 
-    function createExecutionEnvironment(ProtocolCall calldata protocolCall) external returns (address environment) {
-        environment = _setExecutionEnvironment(protocolCall, msg.sender, protocolCall.to.codehash);
+    function createExecutionEnvironment(ProtocolCall calldata protocolCall) external returns (address executionEnvironment) {
+        executionEnvironment = _setExecutionEnvironment(protocolCall, msg.sender, protocolCall.to.codehash);
         //if (userNonces[msg.sender] == 0) {
         //    unchecked{ ++userNonces[msg.sender];}
         //}
@@ -55,7 +55,7 @@
         // TODO: Add optionality to bypass ProtocolControl signatures if user can fully bundle tx
 
         // Get the execution environment
-        address environment = _getExecutionEnvironmentCustom(userCall.metaTx.from, verification.proof.controlCodeHash, protocolCall.to, protocolCall.callConfig);
+        address executionEnvironment = _getExecutionEnvironmentCustom(userCall.metaTx.from, verification.proof.controlCodeHash, protocolCall.to, protocolCall.callConfig);
 
         // Check that the value of the tx is greater than or equal to the value specified
         if (msg.value < userCall.metaTx.value) { valid = false; }
@@ -63,7 +63,7 @@
         if (searcherCalls.length >= type(uint8).max - 1) { valid = false; }
         if (block.number > userCall.metaTx.deadline || block.number > verification.proof.deadline) { valid = false; }
         if (tx.gasprice > userCall.metaTx.maxFeePerGas) { valid = false; }
-        if (environment.codehash == bytes32(0)) { valid = false; }
+        if (executionEnvironment.codehash == bytes32(0)) { valid = false; }
         if (!protocolCall.callConfig.allowsZeroSearchers() || protocolCall.callConfig.needsSearcherPostCall()) {
             if (searcherCalls.length == 0) { valid = false; }
         }
@@ -75,8 +75,12 @@
             return;
         }
 
-        try this.execute{value: msg.value}(protocolCall, userCall.metaTx, searcherCalls, environment, verification.proof.callChainHash) 
+        // Initialize the lock
+        _initializeEscrowLock(executionEnvironment);
+
+        try this.execute{value: msg.value}(protocolCall, userCall.metaTx, searcherCalls, executionEnvironment, verification.proof.callChainHash) 
             returns (uint256 accruedGasRebate) {
+            console.log("accruedGasRebate",accruedGasRebate);
             // Gas Refund to sender only if execution is successful
             _executeGasRefund(gasMarker, accruedGasRebate, userCall.metaTx.from);
 
@@ -87,6 +91,9 @@
             }
         }
 
+        // Release the lock
+        _releaseEscrowLock();
+
         console.log("total gas used", gasMarker - gasleft());
     }
 
@@ -94,70 +101,56 @@
         ProtocolCall calldata protocolCall,
         UserMetaTx calldata userMetaTx,
         SearcherCall[] calldata searcherCalls,
-        address environment,
+        address executionEnvironment,
         bytes32 callChainHash
     ) external payable returns (uint256 accruedGasRebate) {
         // This is a self.call made externally so that it can be used with try/catch
         require(msg.sender == address(this), "ERR-F06 InvalidAccess");
-<<<<<<< HEAD
-=======
+        
         {
+        // verify the call sequence
         require(callChainHash == CallVerification.getCallChainHash(protocolCall, userMetaTx, searcherCalls), "ERR-F07 InvalidSequence");
         }
-        // Initialize the locks
-        _initializeEscrowLocks(protocolCall, environment, uint8(searcherCalls.length));
->>>>>>> 9c71c48a
-
         // Begin execution
-        _execute(protocolCall, userMetaTx, searcherCalls, environment);
-
-        accruedGasRebate = _getAccruedGasRebate();
-
-        // Release the lock
-        _releaseEscrowLocks();
+        accruedGasRebate = _execute(protocolCall, userMetaTx, searcherCalls, executionEnvironment);
     }
 
     function _execute(
         ProtocolCall calldata protocolCall,
         UserMetaTx calldata userMetaTx,
         SearcherCall[] calldata searcherCalls,
-        address environment
-    ) internal {
+        address executionEnvironment
+    ) internal returns (uint256 accruedGasRebate) {
         // Build the CallChainProof.  The penultimate hash will be used
         // to verify against the hash supplied by ProtocolControl
        
         bytes32 userCallHash = userMetaTx.getUserCallHash();
 
-<<<<<<< HEAD
         // Initialize the locks
-        EscrowKey memory key = _initializeEscrowLocks(protocolCall, environment, uint8(searcherCalls.length));
+        EscrowKey memory key = _buildEscrowLock(protocolCall, executionEnvironment, uint8(searcherCalls.length));
 
         bytes memory stagingReturnData;
         if (protocolCall.callConfig.needsStagingCall()) {
-            stagingReturnData = _executeStagingCall(protocolCall, userCall, environment);
-        }
-=======
-        bytes memory stagingReturnData = _executeStagingCall(protocolCall, userMetaTx, environment);
->>>>>>> 9c71c48a
-
-        bytes memory userReturnData = _executeUserCall(userMetaTx, environment);
-
-        uint256 i;
+            key = key.holdStagingLock(protocolCall.to);
+            stagingReturnData = _executeStagingCall(userMetaTx, executionEnvironment, key.pack());
+        }
+
+        key = key.holdUserLock(userMetaTx.to);
+        bytes memory userReturnData = _executeUserCall(userMetaTx, executionEnvironment, key.pack());
+
         bool auctionWon;
 
-        for (; i < searcherCalls.length;) {
+        for (; key.callIndex < key.callMax - 1;) {
 
             // Only execute searcher meta tx if userCallHash matches 
-            if (userCallHash == searcherCalls[i].metaTx.userCallHash) {
-                if (!auctionWon && _searcherExecutionIteration(
-                        protocolCall, searcherCalls[i], stagingReturnData, auctionWon, environment
-                    )) {
-                        auctionWon = true;
-                    }
+            if (!auctionWon && userCallHash == searcherCalls[key.callIndex-2].metaTx.userCallHash) {
+                (auctionWon, key) = _searcherExecutionIteration(
+                        protocolCall, searcherCalls[key.callIndex-2], stagingReturnData, auctionWon, executionEnvironment, key
+                    );
             }
 
             unchecked {
-                ++i;
+                ++key.callIndex;
             }
         }
 
@@ -166,26 +159,30 @@
             if (protocolCall.callConfig.needsSearcherPostCall()) {
                 revert("ERR-F08 UserNotFulfilled");
             }
-            _notMadJustDisappointed();
-        }
-
-        _executeVerificationCall(protocolCall, stagingReturnData, userReturnData, environment);
+            key = key.setAllSearchersFailed();
+        }
+
+        key = key.holdVerificationLock(address(this));
+        if (protocolCall.callConfig.needsVerificationCall()) {
+            _executeVerificationCall(stagingReturnData, userReturnData, executionEnvironment, key.pack());
+        }
+        return uint256(key.gasRefund);
     }
 
     function _searcherExecutionIteration(
         ProtocolCall calldata protocolCall,
         SearcherCall calldata searcherCall,
         bytes memory stagingReturnData,
-        bool auctionAlreadyWon,
-        address environment
-    ) internal returns (bool) {
-        if (_executeSearcherCall(searcherCall, stagingReturnData, auctionAlreadyWon, environment)) {
-            if (!auctionAlreadyWon) {
-                auctionAlreadyWon = true;
-                _executePayments(protocolCall, searcherCall.bids, stagingReturnData, environment);
-            }
-        }
-        return auctionAlreadyWon;
+        bool auctionWon,
+        address executionEnvironment,
+        EscrowKey memory key
+    ) internal returns (bool, EscrowKey memory) {
+        (auctionWon, key) = _executeSearcherCall(searcherCall, stagingReturnData, executionEnvironment, key);
+        if (auctionWon) {
+            _executePayments(protocolCall, searcherCall.bids, stagingReturnData, executionEnvironment, key.pack());
+            key = key.allocationComplete();
+        }
+        return (auctionWon, key);
     }
 
     function testUserCall(UserMetaTx calldata userMetaTx) external view returns (bool) {
@@ -209,13 +206,12 @@
             return false;
         }
 
-        address environment = _getExecutionEnvironmentCustom(
+        address executionEnvironment = _getExecutionEnvironmentCustom(
             userMetaTx.from, control.codehash, control, callConfig);
 
-        if (environment.codehash == bytes32(0) || control.codehash == bytes32(0)) {
+        if (executionEnvironment.codehash == bytes32(0) || control.codehash == bytes32(0)) {
             return false;
         } 
-        return IExecutionEnvironment(environment).validateUserCall(userMetaTx);
-    }
-    
+        return IExecutionEnvironment(executionEnvironment).validateUserCall(userMetaTx);
+    }
 }