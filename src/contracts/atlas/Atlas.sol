--- conflicted
+++ resolved
@@ -53,11 +53,7 @@
         _initializeEscrowLock(executionEnvironment);
 
         try this.execute{value: msg.value}(
-<<<<<<< HEAD
-            dConfig, userOp.call, solverOps, executionEnvironment, msg.sender == simulator
-=======
-            dConfig, userOp, solverOps, executionEnvironment, dAppOp.callChainHash, msg.sender == simulator
->>>>>>> 69051ddb
+            dConfig, userOp, solverOps, executionEnvironment, msg.sender == simulator
         ) returns (bool _auctionWon, uint256 accruedGasRebate) {
             
             console.log("accruedGasRebate",accruedGasRebate);
@@ -87,15 +83,6 @@
         // This is a self.call made externally so that it can be used with try/catch
         require(msg.sender == address(this), "ERR-F06 InvalidAccess");
         
-<<<<<<< HEAD
-=======
-        // verify the call sequence
-        require(
-            callChainHash == CallVerification.getCallChainHash(dConfig, userOp, solverOps) || isSimulation, 
-            "ERR-F07 InvalidSequence"
-        );
-        
->>>>>>> 69051ddb
         // Build the memory lock
         EscrowKey memory key = _buildEscrowLock(dConfig, executionEnvironment, uint8(solverOps.length), isSimulation);
 
@@ -217,10 +204,9 @@
             }
         }
 
-<<<<<<< HEAD
         // bundler checks
         // user is bundling their own operation - check allowed and valid dapp signature/callchainhash
-        if(msg.sender == userOp.call.from) {
+        if(msg.sender == userOp.from) {
             if(!dConfig.callConfig.allowsUserBundler()) {
                 return ValidCallsResult.UnknownBundlerNotAllowed;
             }
@@ -239,11 +225,11 @@
             }
 
             // check callchainhash
-            if(dAppOp.approval.callChainHash != CallVerification.getCallChainHash(dConfig, userOp.call, solverOps) && !isSimulation) {
+            if(dAppOp.callChainHash != CallVerification.getCallChainHash(dConfig, userOp, solverOps) && !isSimulation) {
                 return ValidCallsResult.InvalidSequence;
             }
         } // dapp is bundling - always allowed, check valid user/dapp signature and callchainhash
-        else if(msg.sender == dAppOp.approval.from) {
+        else if(msg.sender == dAppOp.from) {
             // check dapp signature
             if(!_verifyDApp(dConfig, dAppOp)) {
                 bool bypass = isSimulation && dAppOp.signature.length == 0;
@@ -261,11 +247,11 @@
             }
 
             // check callchainhash
-            if(dAppOp.approval.callChainHash != CallVerification.getCallChainHash(dConfig, userOp.call, solverOps) && !isSimulation) {
+            if(dAppOp.callChainHash != CallVerification.getCallChainHash(dConfig, userOp, solverOps) && !isSimulation) {
                 return ValidCallsResult.InvalidSequence;
             }
         } // potentially the winning solver is bundling - check that its allowed and only need to verify user signature
-        else if(msg.sender == solverOps[0].call.from && solverOps.length == 1) {
+        else if(msg.sender == solverOps[0].from && solverOps.length == 1) {
             // check if protocol allows it
             if(!dConfig.callConfig.allowsSolverBundler()) {
                 return ValidCallsResult.DAppSignatureInvalid;
@@ -281,24 +267,9 @@
 
             // verify the callchainhash if required by protocol
             if(dConfig.callConfig.verifySolverBundlerCallChainHash()) {
-                if(dAppOp.approval.callChainHash != CallVerification.getCallChainHash(dConfig, userOp.call, solverOps) && !isSimulation) {
+                if(dAppOp.callChainHash != CallVerification.getCallChainHash(dConfig, userOp, solverOps) && !isSimulation) {
                     return ValidCallsResult.InvalidSequence;
                 }
-=======
-        // Only verify signatures of meta txs if the original signer isn't the bundler
-        // TODO: Consider extra reentrancy defense here?
-        if (dAppOp.from != msg.sender && !_verifyDApp(dConfig, dAppOp)) {
-            bool bypass = isSimulation && dAppOp.signature.length == 0;
-            if (!bypass) {
-                return ValidCallsResult.DAppSignatureInvalid;
-            }
-        }
-        
-        if (userOp.from != msg.sender && !_verifyUser(dConfig, userOp)) { 
-            bool bypass = isSimulation && userOp.signature.length == 0;
-            if (!bypass) {
-                return ValidCallsResult.UserSignatureInvalid;   
->>>>>>> 69051ddb
             }
         } // check if protocol allows unknown bundlers, and verify all signatures if they do
         else if(dConfig.callConfig.allowsUnknownBundler()) {
@@ -319,7 +290,7 @@
             }
 
             // check callchainhash
-            if(dAppOp.approval.callChainHash != CallVerification.getCallChainHash(dConfig, userOp.call, solverOps) && !isSimulation) {
+            if(dAppOp.callChainHash != CallVerification.getCallChainHash(dConfig, userOp, solverOps) && !isSimulation) {
                 return ValidCallsResult.InvalidSequence;
             }
         }
