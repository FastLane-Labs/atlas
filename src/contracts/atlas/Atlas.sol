--- conflicted
+++ resolved
@@ -74,19 +74,12 @@
             Context memory ctx
         ) {
             // Gas Refund to sender only if execution is successful
-<<<<<<< HEAD
             (uint256 ethPaidToBundler, uint256 netGasSurcharge) = _settle(ctx, dConfig.solverGasLimit);
-=======
-            (uint256 ethPaidToBundler, uint256 netGasSurcharge) = _settle({ ctx: ctx, winningSolver: winningSolver });
->>>>>>> 5beb344f
 
             auctionWon = ctx.solverSuccessful;
-<<<<<<< HEAD
             emit MetacallResult(
                 msg.sender, userOp.from, auctionWon, ctx.paymentsSuccessful, ethPaidToBundler, netGasSurcharge
             );
-=======
->>>>>>> 5beb344f
         } catch (bytes memory revertData) {
             // Bubble up some specific errors
             _handleErrors(revertData, dConfig.callConfig);
