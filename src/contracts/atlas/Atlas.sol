--- conflicted
+++ resolved
@@ -53,13 +53,8 @@
         _initializeEscrowLock(userOp, executionEnvironment, gasMarker);
 
         try this.execute{value: msg.value}(
-<<<<<<< HEAD
-            dConfig, userOp, solverOps, executionEnvironment, dAppOp.callChainHash, msg.sender == simulator
+            dConfig, userOp, solverOps, executionEnvironment, msg.sender == simulator
         ) returns (bool _auctionWon, uint256 accruedGasRebate, uint256 winningSolverIndex) {
-=======
-            dConfig, userOp, solverOps, executionEnvironment, msg.sender == simulator
-        ) returns (bool _auctionWon, uint256 accruedGasRebate) {
->>>>>>> 0ba70425
             
             console.log("accruedGasRebate",accruedGasRebate);
             auctionWon = _auctionWon;
