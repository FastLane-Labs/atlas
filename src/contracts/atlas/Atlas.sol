--- conflicted
+++ resolved
@@ -384,13 +384,9 @@
 
             SolverOperation calldata solverOp = solverOps[ctx.solverIndex];
 
-<<<<<<< HEAD
-            _bidAmount += _executeSolverOperation(ctx, dConfig, userOp, solverOp, solverOp.bidAmount, false, returnData);
-=======
-            _bidAmount = _executeSolverOperation(
+            _bidAmount += _executeSolverOperation(
                 ctx, dConfig, userOp, solverOp, solverOp.bidAmount, _gasWaterMark, false, returnData
             );
->>>>>>> 6322d5a8
 
             // If a winning solver is found, stop iterating through the solverOps and return the winning bid
             if (ctx.solverSuccessful) {
