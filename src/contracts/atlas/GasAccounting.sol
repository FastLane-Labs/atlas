//SPDX-License-Identifier: BUSL-1.1
pragma solidity 0.8.25;

import { SafeTransferLib } from "solady/utils/SafeTransferLib.sol";
import { SafeCast } from "openzeppelin-contracts/contracts/utils/math/SafeCast.sol";
import { SafetyLocks } from "src/contracts/atlas/SafetyLocks.sol";
import { EscrowBits } from "src/contracts/libraries/EscrowBits.sol";
import { AccountingMath } from "src/contracts/libraries/AccountingMath.sol";
import { SolverOperation } from "src/contracts/types/SolverOperation.sol";
import { DAppConfig } from "src/contracts/types/ConfigTypes.sol";
import { IL2GasCalculator } from "src/contracts/interfaces/IL2GasCalculator.sol";
import "src/contracts/types/EscrowTypes.sol";
import "src/contracts/types/LockTypes.sol";

/// @title GasAccounting
/// @author FastLane Labs
/// @notice GasAccounting manages the accounting of gas surcharges and escrow balances for the Atlas protocol.
abstract contract GasAccounting is SafetyLocks {
    using EscrowBits for uint256;
    using AccountingMath for uint256;

    constructor(
        uint256 escrowDuration,
        uint256 atlasSurchargeRate,
        uint256 bundlerSurchargeRate,
        address verification,
        address simulator,
        address initialSurchargeRecipient,
        address l2GasCalculator
    )
        SafetyLocks(
            escrowDuration,
            atlasSurchargeRate,
            bundlerSurchargeRate,
            verification,
            simulator,
            initialSurchargeRecipient,
            l2GasCalculator
        )
    { }

    /// @notice Sets the initial accounting values for the metacall transaction.
    /// @param gasMarker The gas marker used to calculate the initial accounting values.
    function _initializeAccountingValues(uint256 gasMarker) internal {
        uint256 _rawClaims = (FIXED_GAS_OFFSET + gasMarker) * tx.gasprice;

        // Set any withdraws or deposits
        _setClaims(_rawClaims.withSurcharge(BUNDLER_SURCHARGE_RATE));

        // Atlas surcharge is based on the raw claims value.
        _setFees(_rawClaims.getSurcharge(ATLAS_SURCHARGE_RATE));
        _setDeposits(msg.value);
        _setSolverSurcharge(0);

        // Explicitly set writeoffs and withdrawals to 0 in case multiple metacalls in single tx.
        _setWriteoffs(0);
        _setWithdrawals(0);

        // Explicitly clear solverLock and solverTo in case multiple metacalls in single tx.
        _setSolverLock(0);
        _setSolverTo(address(0));

        // The Lock slot is cleared at the end of the metacall, so no need to zero again here.
    }

    /// @notice Contributes ETH to the contract, increasing the deposits if a non-zero value is sent.
    function contribute() external payable {
        address _activeEnv = _activeEnvironment();
        if (_activeEnv != msg.sender) revert InvalidExecutionEnvironment(_activeEnv);
        _contribute();
    }

    /// @notice Borrows ETH from the contract, transferring the specified amount to the caller if available.
    /// @dev Borrowing is only available until the end of the SolverOperation phase, for solver protection.
    /// @param amount The amount of ETH to borrow.
    function borrow(uint256 amount) external payable {
        if (amount == 0) return;

        // borrow() can only be called by the Execution Environment (by delegatecalling a DAppControl hook), and only
        // during or before the SolverOperation phase.
        (address _activeEnv,, uint8 _currentPhase) = _lock();
        if (_activeEnv != msg.sender) revert InvalidExecutionEnvironment(_activeEnv);
        if (_currentPhase > uint8(ExecutionPhase.SolverOperation)) revert WrongPhase();

        // borrow() will revert if called after solver calls reconcile()
        (, bool _calledBack,) = _solverLockData();
        if (_calledBack) revert WrongPhase();

        if (_borrow(amount)) {
            SafeTransferLib.safeTransferETH(msg.sender, amount);
        } else {
            revert InsufficientAtlETHBalance(address(this).balance, amount);
        }
    }

    /// @notice Calculates the current shortfall currently owed by the winning solver.
    /// @dev The shortfall is calculated `(claims + withdrawals + fees - writeoffs) - deposits`. If this value is less
    /// than zero, shortfall returns 0 as there is no shortfall because the solver is in surplus.
    /// @return uint256 The current shortfall amount, or 0 if there is no shortfall.
    function shortfall() external view returns (uint256) {
        uint256 _currentDeficit = _deficit();
        uint256 _deposits = deposits();
        return (_currentDeficit > _deposits) ? (_currentDeficit - _deposits) : 0;
    }

    function _deficit() internal view returns (uint256) {
        return claims() + withdrawals() + fees() - writeoffs();
    }

    /// @notice Allows a solver to settle any outstanding ETH owed, either to repay gas used by their solverOp or to
    /// repay any ETH borrowed from Atlas. This debt can be paid either by sending ETH when calling this function
    /// (msg.value) or by approving Atlas to use a certain amount of the solver's bonded AtlETH.
    /// @param maxApprovedGasSpend The maximum amount of the solver's bonded AtlETH that Atlas can deduct to cover the
    /// solver's debt.
    /// @return owed The amount owed, if any, by the solver after reconciliation.
    /// @dev The solver can call this function multiple times until the owed amount is zero.
    /// @dev Note: `reconcile()` must be called by the solver to avoid a `CallbackNotCalled` error in `solverCall()`.
    function reconcile(uint256 maxApprovedGasSpend) external payable returns (uint256 owed) {
        // NOTE: maxApprovedGasSpend is the amount of the solver's atlETH that the solver is allowing
        // to be used to cover what they owe. Assuming they're successful, a value up to this amount
        // will be subtracted from the solver's bonded AtlETH during _settle().

        // NOTE: After reconcile is called for the first time by the solver, neither the claims nor withdrawals values
        // can be increased.

        // NOTE: While anyone can call this function, it can only be called in the SolverOperation phase. Because Atlas
        // calls directly to the solver contract in this phase, the solver should be careful to not call malicious
        // contracts which may call reconcile() on their behalf, with an excessive maxApprovedGasSpend.
        if (_phase() != uint8(ExecutionPhase.SolverOperation)) revert WrongPhase();
        if (msg.sender != _solverTo()) revert InvalidAccess();

        (address _currentSolver, bool _calledBack, bool _fulfilled) = _solverLockData();
        uint256 _bondedBalance = uint256(S_accessData[_currentSolver].bonded);

        // Solver can only approve up to their bonded balance, not more
        if (maxApprovedGasSpend > _bondedBalance) maxApprovedGasSpend = _bondedBalance;

        uint256 _deductions = _deficit();
        uint256 _additions = deposits() + msg.value;

        // Add msg.value to solver's deposits
        // NOTE: Surplus deposits are credited back to the Solver during settlement.
        // NOTE: This function is called inside the solver try/catch and will be undone if solver fails.
        if (msg.value > 0) _setDeposits(_additions);

        // CASE: Callback verified but insufficient balance
        if (_deductions > _additions + maxApprovedGasSpend) {
            if (!_calledBack) {
                // Setting the solverLock here does not make the solver liable for the submitted maxApprovedGasSpend,
                // but it does treat any msg.value as a deposit and allows for either the solver to call back with a
                // higher maxApprovedGasSpend or to have their deficit covered by a contribute during the postSolverOp
                // hook.
                _setSolverLock(uint256(uint160(_currentSolver)) | _SOLVER_CALLED_BACK_MASK);
            }
            return _deductions - _additions;
        }

        // CASE: Callback verified and solver duty fulfilled
        if (!_fulfilled) {
            _setSolverLock(uint256(uint160(_currentSolver)) | _SOLVER_CALLED_BACK_MASK | _SOLVER_FULFILLED_MASK);
        }
        return 0;
    }

    /// @notice Internal function to handle ETH contribution, increasing deposits if a non-zero value is sent.
    function _contribute() internal {
        if (msg.value != 0) _setDeposits(deposits() + msg.value);
    }

    /// @notice Borrows ETH from the contract, transferring the specified amount to the caller if available.
    /// @dev Borrowing should never be allowed after the SolverOperation phase, for solver safety. This is enforced in
    /// the external `borrow` function, and the only other time this internal `_borrow` function is called is in
    /// `_solverOpInner` which happens at the beginning of the SolverOperation phase.
    /// @param amount The amount of ETH to borrow.
    /// @return valid A boolean indicating whether the borrowing operation was successful.
    function _borrow(uint256 amount) internal returns (bool valid) {
        if (amount == 0) return true;
        if (address(this).balance < amount) return false;

        _setWithdrawals(withdrawals() + amount);

        return true;
    }

    /// @notice Takes AtlETH from the owner's bonded balance and, if necessary, from the owner's unbonding balance to
    /// increase transient solver deposits.
    /// @param owner The address of the owner from whom AtlETH is taken.
    /// @param amount The amount of AtlETH to be taken.
    /// @param gasValueUsed The ETH value of gas used in the SolverOperation.
    /// @param solverWon A boolean indicating whether the solver won the bid.
    /// @return deficit The amount of AtlETH that was not repaid, if any.
    function _assign(
        address owner,
        uint256 amount,
        uint256 gasValueUsed,
        bool solverWon
    )
        internal
        returns (uint256 deficit)
    {
        if (amount > type(uint112).max) revert ValueTooLarge();
        uint112 _amt = SafeCast.toUint112(amount);

        EscrowAccountAccessData memory _aData = S_accessData[owner];

        if (_amt > _aData.bonded) {
            // The bonded balance does not cover the amount owed. Check if there is enough unbonding balance to
            // make up for the missing difference. If not, there is a deficit. Atlas does not consider drawing from
            // the regular AtlETH balance (not bonded nor unbonding) to cover the remaining deficit because it is
            // not meant to be used within an Atlas transaction, and must remain independent.

            EscrowAccountBalance memory _bData = s_balanceOf[owner];
            uint256 _total = uint256(_bData.unbonding) + uint256(_aData.bonded);

            if (_amt > _total) {
                // The unbonding balance is insufficient to cover the remaining amount owed. There is a deficit. Set
                // both bonded and unbonding balances to 0 and adjust the "amount" variable to reflect the amount
                // that was actually deducted.
                deficit = amount - _total;
                s_balanceOf[owner].unbonding = 0;
                _aData.bonded = 0;

                _setWriteoffs(writeoffs() + deficit);
                amount -= deficit; // Set amount equal to total to accurately track the changing bondedTotalSupply
            } else {
                // The unbonding balance is sufficient to cover the remaining amount owed. Draw everything from the
                // bonded balance, and adjust the unbonding balance accordingly.
                s_balanceOf[owner].unbonding = SafeCast.toUint112(_total - _amt);
                _aData.bonded = 0;
            }
        } else {
            // The bonded balance is sufficient to cover the amount owed.
            _aData.bonded -= _amt;
        }

        // Update analytics (auctionWins, auctionFails, totalGasValueUsed) and lastAccessedBlock
        _updateAnalytics(_aData, solverWon && deficit == 0, gasValueUsed);
        _aData.lastAccessedBlock = uint32(block.number);

        // Persist changes in the _aData memory struct back to storage
        S_accessData[owner] = _aData;

        S_bondedTotalSupply -= amount;
        _setDeposits(deposits() + amount);
    }

    /// @notice Increases the owner's bonded balance by the specified amount.
    /// @param owner The address of the owner whose bonded balance will be increased.
    /// @param amount The amount by which to increase the owner's bonded balance.
    /// @param gasValueUsed The ETH value of gas used in the SolverOperation.
    function _credit(address owner, uint256 amount, uint256 gasValueUsed) internal {
        uint112 _amt = SafeCast.toUint112(amount);

        EscrowAccountAccessData memory _aData = S_accessData[owner];

        _aData.lastAccessedBlock = uint32(block.number);
        _aData.bonded += _amt;

        S_bondedTotalSupply += amount;

        // Update analytics (auctionWins, auctionFails, totalGasValueUsed)
        _updateAnalytics(_aData, true, gasValueUsed);

        // Persist changes in the _aData memory struct back to storage
        S_accessData[owner] = _aData;
        _setWithdrawals(withdrawals() + amount);
    }

    /// @notice Accounts for the gas cost of a failed SolverOperation, either by increasing writeoffs (if the bundler is
    /// blamed for the failure) or by assigning the gas cost to the solver's bonded AtlETH balance (if the solver is
    /// blamed for the failure).
    /// @param solverOp The current SolverOperation for which to account.
    /// @param gasWaterMark The `gasleft()` watermark taken at the start of executing the SolverOperation.
    /// @param result The result bitmap of the SolverOperation execution.
    /// @param includeCalldata Whether to include calldata cost in the gas calculation.
    function _handleSolverAccounting(
        SolverOperation calldata solverOp,
        uint256 gasWaterMark,
        uint256 result,
        bool includeCalldata
    )
        internal
    {
        uint256 _gasUsed = (gasWaterMark + _SOLVER_BASE_GAS_USED - gasleft()) * tx.gasprice;

        if (includeCalldata) {
            _gasUsed += _getCalldataCost(solverOp.data.length);
        }

        // Calculate what the solver owes
        // NOTE: This will cause an error if you are simulating with a gasPrice of 0
        if (result.bundlersFault()) {
            // CASE: Solver is not responsible for the failure of their operation, so we blame the bundler
            // and reduce the total amount refunded to the bundler
            _setWriteoffs(writeoffs() + _gasUsed.withSurcharges(ATLAS_SURCHARGE_RATE, BUNDLER_SURCHARGE_RATE));
        } else {
            // CASE: Solver failed, so we calculate what they owe.
<<<<<<< HEAD
            uint256 _gasUsedWithSurcharges = _gasUsed.withAtlasAndBundlerSurcharges();
            uint256 _surchargesOnly = _gasUsedWithSurcharges - _gasUsed;

            // In `_assign()`, the failing solver's bonded AtlETH balance is reduced by `_gasUsedWithSurcharges`. Any
            // deficit from that operation is added to `writeoffs` and returned as `_assignDeficit` below. The portion
            // that can be covered by the solver's AtlETH is added to `deposits`, to account that it has been paid.
            uint256 _assignDeficit = _assign(solverOp.from, _gasUsedWithSurcharges, _gasUsedWithSurcharges, false);

            // We track the surcharges (in excess of deficit - so the actual AtlETH that can be collected) separately,
            // so that in the event of no successful solvers, any `_assign()`ed surcharges can be attributed to an
            // increase in Atlas' cumulative surcharge.
            if (_surchargesOnly > _assignDeficit) {
                _setSolverSurcharge(solverSurcharge() + (_surchargesOnly - _assignDeficit));
            }
=======
            uint256 _gasUsedWithSurcharges = _gasUsed.withSurcharges(ATLAS_SURCHARGE_RATE, BUNDLER_SURCHARGE_RATE);
            _assign(solverOp.from, _gasUsedWithSurcharges, _gasUsedWithSurcharges, false);
>>>>>>> ae20f832
        }
    }

    function _writeOffBidFindGasCost(uint256 gasUsed) internal {
        _setWriteoffs(writeoffs() + gasUsed.withSurcharges(ATLAS_SURCHARGE_RATE, BUNDLER_SURCHARGE_RATE));
    }

    /// @param ctx Context struct containing relevant context information for the Atlas auction.
    /// @param solverGasLimit The maximum gas limit for a solver, as set in the DAppConfig
    /// @return adjustedWithdrawals Withdrawals of the current metacall, adjusted by adding the Atlas gas surcharge.
    /// @return adjustedDeposits Deposits of the current metacall, no adjustments applied.
    /// @return adjustedClaims Claims of the current metacall, adjusted by subtracting the unused gas scaled to include
    /// bundler surcharge.
    /// @return adjustedWriteoffs Writeoffs of the current metacall, adjusted by adding the bundler gas overage penalty
    /// if applicable.
    /// @return netAtlasGasSurcharge The net gas surcharge of the metacall, taken by Atlas.
    /// @dev This function is called internally to adjust the accounting for fees based on the gas usage.
    /// Note: The behavior of this function depends on whether `_bidFindingIteration()` or `_bidKnownIteration()` is
    /// used, as they both use a different order of execution.
    function _adjustAccountingForFees(
        Context memory ctx,
        uint256 solverGasLimit
    )
        internal
        returns (
            uint256 adjustedWithdrawals,
            uint256 adjustedDeposits,
            uint256 adjustedClaims,
            uint256 adjustedWriteoffs,
            uint256 netAtlasGasSurcharge
        )
    {
        uint256 _surcharge = S_cumulativeSurcharge;

        adjustedWithdrawals = withdrawals();
        adjustedDeposits = deposits();
        adjustedClaims = claims();
        adjustedWriteoffs = writeoffs();
        uint256 _fees = fees();

        uint256 _gasLeft = gasleft(); // Hold this constant for the calculations

        // Estimate the unspent, remaining gas that the Solver will not be liable for.
        uint256 _gasRemainder = _gasLeft * tx.gasprice;

<<<<<<< HEAD
        adjustedClaims -= _gasRemainder.withBundlerSurcharge();

        if (ctx.solverSuccessful) {
            // If a solver was successful, calc the full Atlas gas surcharge on the gas cost of the entire metacall, and
            // add it to withdrawals so that the cost is assigned to winning solver by the end of _settle(). This will
            // be offset by any gas surcharge paid by failed solvers, which would have been added to deposits or
            // writeoffs in _handleSolverAccounting(). As such, the winning solver does not pay for surcharge on the gas
            // used by other solvers.
            netAtlasGasSurcharge = _fees - _gasRemainder.getAtlasSurcharge();
            adjustedWithdrawals += netAtlasGasSurcharge;
            S_cumulativeSurcharge = _surcharge + netAtlasGasSurcharge;
        } else {
            // If no successful solvers, only collect partial surcharges from solver's fault failures (if any)
            uint256 _solverSurcharge = solverSurcharge();
            if (_solverSurcharge > 0) {
                netAtlasGasSurcharge = _solverSurcharge.getAtlasPortionFromTotalSurcharge();

                // When no winning solvers, bundler max refund is 80% of metacall gas cost. The remaining 20% can be
                // collected through storage refunds. Any excess bundler surcharge is instead taken as Atlas surcharge.
                uint256 _bundlerSurcharge = _solverSurcharge - netAtlasGasSurcharge;
                uint256 _maxBundlerRefund = adjustedClaims.withoutBundlerSurcharge().maxBundlerRefund();
                if (_bundlerSurcharge > _maxBundlerRefund) {
                    netAtlasGasSurcharge += _bundlerSurcharge - _maxBundlerRefund;
                }

                adjustedWithdrawals += netAtlasGasSurcharge;
                S_cumulativeSurcharge = _surcharge + netAtlasGasSurcharge;
            }
            return (adjustedWithdrawals, adjustedDeposits, adjustedClaims, adjustedWriteoffs, netAtlasGasSurcharge);
        }
=======
        // Calculate the preadjusted netAtlasGasSurcharge
        netAtlasGasSurcharge = _fees - _gasRemainder.getSurcharge(ATLAS_SURCHARGE_RATE);

        adjustedClaims -= _gasRemainder.withSurcharge(BUNDLER_SURCHARGE_RATE);
        adjustedWithdrawals += netAtlasGasSurcharge;
        S_cumulativeSurcharge = _surcharge + netAtlasGasSurcharge; // Update the cumulative surcharge
>>>>>>> ae20f832

        // Calculate whether or not the bundler used an excessive amount of gas and, if so, reduce their
        // gas rebate. By reducing the claims, solvers end up paying less in total.
        if (ctx.solverCount > 0) {
            // Calculate the unadjusted bundler gas surcharge
            uint256 _grossBundlerGasSurcharge = adjustedClaims.withoutSurcharge(BUNDLER_SURCHARGE_RATE);

            // Calculate an estimate for how much gas should be remaining
            // NOTE: There is a free buffer of one SolverOperation because solverIndex starts at 0.
            uint256 _upperGasRemainingEstimate =
                (solverGasLimit * (ctx.solverCount - ctx.solverIndex)) + _BUNDLER_GAS_PENALTY_BUFFER;

            // Increase the writeoffs value if the bundler set too high of a gas parameter and forced solvers to
            // maintain higher escrow balances.
            if (_gasLeft > _upperGasRemainingEstimate) {
                // Penalize the bundler's gas
                uint256 _bundlerGasOveragePenalty =
                    _grossBundlerGasSurcharge - (_grossBundlerGasSurcharge * _upperGasRemainingEstimate / _gasLeft);
                adjustedWriteoffs += _bundlerGasOveragePenalty;
            }
        }
    }

    /// @notice Settle makes the final adjustments to accounting variables based on gas used in the metacall. AtlETH is
    /// either taken (via _assign) or given (via _credit) to the winning solver, the bundler is sent the appropriate
    /// refund for gas spent, and Atlas' gas surcharge is updated.
    /// @param ctx Context struct containing relevant context information for the Atlas auction.
    /// @param solverGasLimit The dApp's maximum gas limit for a solver, as set in the DAppConfig.
    /// @return claimsPaidToBundler The amount of ETH paid to the bundler in this function.
    /// @return netAtlasGasSurcharge The net gas surcharge of the metacall, taken by Atlas.
    function _settle(
        Context memory ctx,
        uint256 solverGasLimit
    )
        internal
        returns (uint256 claimsPaidToBundler, uint256 netAtlasGasSurcharge)
    {
        // NOTE: If there is no winning solver but the dApp config allows unfulfilled 'successes', the bundler
        // is treated as the solver.

        // If a solver won, their address is still in the _solverLock
        (address _winningSolver,,) = _solverLockData();

        // Load what we can from storage so that it shows up in the gasleft() calc

        uint256 _claims;
        uint256 _writeoffs;
        uint256 _withdrawals;
        uint256 _deposits;

        (_withdrawals, _deposits, _claims, _writeoffs, netAtlasGasSurcharge) =
            _adjustAccountingForFees(ctx, solverGasLimit);

        uint256 _amountSolverPays;
        uint256 _amountSolverReceives;
        uint256 _adjustedClaims = _claims - _writeoffs;

        // Calculate the balances that should be debited or credited to the solver and the bundler
        if (_deposits < _withdrawals) {
            _amountSolverPays = _withdrawals - _deposits;
        } else {
            _amountSolverReceives = _deposits - _withdrawals;
        }

        // Only force solver to pay gas claims if they aren't also the bundler
        // NOTE: If the auction isn't won, _winningSolver will be address(0).
        if (ctx.solverSuccessful && _winningSolver != ctx.bundler) {
            _amountSolverPays += _adjustedClaims;
            claimsPaidToBundler = _adjustedClaims;
        } else if (_winningSolver == ctx.bundler) {
            claimsPaidToBundler = 0;
        } else {
            claimsPaidToBundler = 0;
            _winningSolver = ctx.bundler;
        }

        if (_amountSolverPays > _amountSolverReceives) {
            if (!ctx.solverSuccessful) {
                revert InsufficientTotalBalance(_amountSolverPays - _amountSolverReceives);
            }

            uint256 _currentDeficit =
                _assign(_winningSolver, _amountSolverPays - _amountSolverReceives, _adjustedClaims, true);
            if (_currentDeficit > claimsPaidToBundler) {
                revert InsufficientTotalBalance(_currentDeficit - claimsPaidToBundler);
            }
            claimsPaidToBundler -= _currentDeficit;
        } else {
            _credit(_winningSolver, _amountSolverReceives - _amountSolverPays, _adjustedClaims);
        }

        // Set lock to FullyLocked to prevent any reentrancy possibility
        _setLockPhase(uint8(ExecutionPhase.FullyLocked));

        if (claimsPaidToBundler != 0) SafeTransferLib.safeTransferETH(ctx.bundler, claimsPaidToBundler);

        return (claimsPaidToBundler, netAtlasGasSurcharge);
    }

    /// @notice Updates auctionWins, auctionFails, and totalGasUsed values of a solver's EscrowAccountAccessData.
    /// @dev This function is only ever called in the context of bidFind = false so no risk of doublecounting changes.
    /// @param aData The Solver's EscrowAccountAccessData struct to update.
    /// @param auctionWon A boolean indicating whether the solver's solverOp won the auction.
    /// @param gasValueUsed The ETH value of gas used by the solverOp. Should be calculated as gasUsed * tx.gasprice.
    function _updateAnalytics(
        EscrowAccountAccessData memory aData,
        bool auctionWon,
        uint256 gasValueUsed
    )
        internal
        pure
    {
        if (auctionWon) {
            unchecked {
                ++aData.auctionWins;
            }
        } else {
            unchecked {
                ++aData.auctionFails;
            }
        }

        // Track total ETH value of gas spent by solver in metacalls. Measured in gwei (1e9 digits truncated).
        aData.totalGasValueUsed += SafeCast.toUint64(gasValueUsed / _GAS_VALUE_DECIMALS_TO_DROP);
    }

    /// @notice Calculates the gas cost of the calldata used to execute a SolverOperation.
    /// @param calldataLength The length of the `data` field in the SolverOperation.
    /// @return calldataCost The gas cost of the calldata used to execute the SolverOperation.
    function _getCalldataCost(uint256 calldataLength) internal view returns (uint256 calldataCost) {
        if (L2_GAS_CALCULATOR == address(0)) {
            // Default to using mainnet gas calculations
            // _SOLVER_OP_BASE_CALLDATA = SolverOperation calldata length excluding solverOp.data
            calldataCost = (calldataLength + _SOLVER_OP_BASE_CALLDATA) * _CALLDATA_LENGTH_PREMIUM * tx.gasprice;
        } else {
            calldataCost =
                IL2GasCalculator(L2_GAS_CALCULATOR).getCalldataCost(calldataLength + _SOLVER_OP_BASE_CALLDATA);
        }
    }

    /// @notice Checks if the current balance is reconciled.
    /// @dev Compares the deposits with the sum of claims, withdrawals, fees, and write-offs to ensure the balance is
    /// correct.
    /// @return True if the balance is reconciled, false otherwise.
    function _isBalanceReconciled() internal view returns (bool) {
        return deposits() >= _deficit();
    }
}<|MERGE_RESOLUTION|>--- conflicted
+++ resolved
@@ -295,8 +295,7 @@
             _setWriteoffs(writeoffs() + _gasUsed.withSurcharges(ATLAS_SURCHARGE_RATE, BUNDLER_SURCHARGE_RATE));
         } else {
             // CASE: Solver failed, so we calculate what they owe.
-<<<<<<< HEAD
-            uint256 _gasUsedWithSurcharges = _gasUsed.withAtlasAndBundlerSurcharges();
+            uint256 _gasUsedWithSurcharges = _gasUsed.withSurcharges(ATLAS_SURCHARGE_RATE, BUNDLER_SURCHARGE_RATE);
             uint256 _surchargesOnly = _gasUsedWithSurcharges - _gasUsed;
 
             // In `_assign()`, the failing solver's bonded AtlETH balance is reduced by `_gasUsedWithSurcharges`. Any
@@ -310,10 +309,6 @@
             if (_surchargesOnly > _assignDeficit) {
                 _setSolverSurcharge(solverSurcharge() + (_surchargesOnly - _assignDeficit));
             }
-=======
-            uint256 _gasUsedWithSurcharges = _gasUsed.withSurcharges(ATLAS_SURCHARGE_RATE, BUNDLER_SURCHARGE_RATE);
-            _assign(solverOp.from, _gasUsedWithSurcharges, _gasUsedWithSurcharges, false);
->>>>>>> ae20f832
         }
     }
 
@@ -359,8 +354,7 @@
         // Estimate the unspent, remaining gas that the Solver will not be liable for.
         uint256 _gasRemainder = _gasLeft * tx.gasprice;
 
-<<<<<<< HEAD
-        adjustedClaims -= _gasRemainder.withBundlerSurcharge();
+        adjustedClaims -= _gasRemainder.withSurcharge(BUNDLER_SURCHARGE_RATE);
 
         if (ctx.solverSuccessful) {
             // If a solver was successful, calc the full Atlas gas surcharge on the gas cost of the entire metacall, and
@@ -368,19 +362,21 @@
             // be offset by any gas surcharge paid by failed solvers, which would have been added to deposits or
             // writeoffs in _handleSolverAccounting(). As such, the winning solver does not pay for surcharge on the gas
             // used by other solvers.
-            netAtlasGasSurcharge = _fees - _gasRemainder.getAtlasSurcharge();
+            netAtlasGasSurcharge = _fees - _gasRemainder.getSurcharge(ATLAS_SURCHARGE_RATE);
             adjustedWithdrawals += netAtlasGasSurcharge;
             S_cumulativeSurcharge = _surcharge + netAtlasGasSurcharge;
         } else {
             // If no successful solvers, only collect partial surcharges from solver's fault failures (if any)
             uint256 _solverSurcharge = solverSurcharge();
             if (_solverSurcharge > 0) {
-                netAtlasGasSurcharge = _solverSurcharge.getAtlasPortionFromTotalSurcharge();
+                netAtlasGasSurcharge = _solverSurcharge.getPortionFromTotalSurcharge(
+                    ATLAS_SURCHARGE_RATE, ATLAS_SURCHARGE_RATE + BUNDLER_SURCHARGE_RATE
+                );
 
                 // When no winning solvers, bundler max refund is 80% of metacall gas cost. The remaining 20% can be
                 // collected through storage refunds. Any excess bundler surcharge is instead taken as Atlas surcharge.
                 uint256 _bundlerSurcharge = _solverSurcharge - netAtlasGasSurcharge;
-                uint256 _maxBundlerRefund = adjustedClaims.withoutBundlerSurcharge().maxBundlerRefund();
+                uint256 _maxBundlerRefund = adjustedClaims.withoutSurcharge(BUNDLER_SURCHARGE_RATE).maxBundlerRefund();
                 if (_bundlerSurcharge > _maxBundlerRefund) {
                     netAtlasGasSurcharge += _bundlerSurcharge - _maxBundlerRefund;
                 }
@@ -390,14 +386,6 @@
             }
             return (adjustedWithdrawals, adjustedDeposits, adjustedClaims, adjustedWriteoffs, netAtlasGasSurcharge);
         }
-=======
-        // Calculate the preadjusted netAtlasGasSurcharge
-        netAtlasGasSurcharge = _fees - _gasRemainder.getSurcharge(ATLAS_SURCHARGE_RATE);
-
-        adjustedClaims -= _gasRemainder.withSurcharge(BUNDLER_SURCHARGE_RATE);
-        adjustedWithdrawals += netAtlasGasSurcharge;
-        S_cumulativeSurcharge = _surcharge + netAtlasGasSurcharge; // Update the cumulative surcharge
->>>>>>> ae20f832
 
         // Calculate whether or not the bundler used an excessive amount of gas and, if so, reduce their
         // gas rebate. By reducing the claims, solvers end up paying less in total.
