//SPDX-License-Identifier: BUSL-1.1
pragma solidity 0.8.28;

import { SafeTransferLib } from "solady/utils/SafeTransferLib.sol";
import { FixedPointMathLib } from "solady/utils/FixedPointMathLib.sol";
import { SafeCast } from "openzeppelin-contracts/contracts/utils/math/SafeCast.sol";

import { SafetyLocks } from "./SafetyLocks.sol";
import { EscrowBits } from "../libraries/EscrowBits.sol";
import { AccountingMath } from "../libraries/AccountingMath.sol";
import { GasAccLib, GasLedger, BorrowsLedger } from "../libraries/GasAccLib.sol";
import { SolverOperation } from "../types/SolverOperation.sol";
import { DAppConfig } from "../types/ConfigTypes.sol";
import { IL2GasCalculator } from "../interfaces/IL2GasCalculator.sol";
import "../types/EscrowTypes.sol";
import "../types/LockTypes.sol";

/// @title GasAccounting
/// @author FastLane Labs
/// @notice GasAccounting manages the accounting of gas surcharges and escrow balances for the Atlas protocol.
abstract contract GasAccounting is SafetyLocks {
    using EscrowBits for uint256;
    using AccountingMath for uint256;
    using SafeCast for uint256;
    using GasAccLib for uint256; // To load GasLedger from a transient uint265 var
    using GasAccLib for GasLedger;
    using GasAccLib for BorrowsLedger;
    using FixedPointMathLib for uint256;

    constructor(
        uint256 escrowDuration,
        uint256 atlasSurchargeRate,
        uint256 bundlerSurchargeRate,
        address verification,
        address simulator,
        address initialSurchargeRecipient,
        address l2GasCalculator
    )
        SafetyLocks(
            escrowDuration,
            atlasSurchargeRate,
            bundlerSurchargeRate,
            verification,
            simulator,
            initialSurchargeRecipient,
            l2GasCalculator
        )
    { }

    /// @notice Sets the initial gas accounting values for the metacall transaction.
    /// @param gasMarker The gasMarker measurement at the start of the metacall, which includes Execution gas limits,
    /// Calldata gas costs, and an additional buffer for safety.
    function _initializeAccountingValues(uint256 gasMarker, uint256 allSolverOpsGas) internal {
        t_gasLedger = GasLedger({
            remainingMaxGas: uint48(gasMarker),
            writeoffsGas: 0,
            solverFaultFailureGas: 0,
            unreachedSolverGas: uint48(allSolverOpsGas),
            maxApprovedGasSpend: 0
        }).pack();

        // If any native token sent in the metacall, add to the repays account
        t_borrowsLedger = BorrowsLedger({ borrows: 0, repays: uint128(msg.value) }).pack();

        t_solverLock = 0;
        t_solverTo = address(0);

        // The Lock slot is cleared at the end of the metacall, so no need to zero again here.
    }

    /// @notice Contributes ETH to the contract, increasing the deposits if a non-zero value is sent.
    function contribute() external payable {
        address _activeEnv = _activeEnvironment();
        if (_activeEnv != msg.sender) revert InvalidExecutionEnvironment(_activeEnv);
        _contribute();
    }

    /// @notice Borrows ETH from the contract, transferring the specified amount to the caller if available.
    /// @dev Borrowing is only available until the end of the SolverOperation phase, for solver protection.
    /// @param amount The amount of ETH to borrow.
    function borrow(uint256 amount) external {
        if (amount == 0) return;

        // borrow() can only be called by the Execution Environment (by delegatecalling a DAppControl hook), and only
        // during or before the SolverOperation phase.
        (address _activeEnv,, uint8 _currentPhase) = _lock();
        if (_activeEnv != msg.sender) revert InvalidExecutionEnvironment(_activeEnv);
        if (_currentPhase > uint8(ExecutionPhase.SolverOperation)) revert WrongPhase();

        // borrow() will revert if called after solver calls reconcile()
        (, bool _calledBack,) = _solverLockData();
        if (_calledBack) revert WrongPhase();

        if (_borrow(amount)) {
            SafeTransferLib.safeTransferETH(msg.sender, amount);
        } else {
            revert InsufficientAtlETHBalance(address(this).balance, amount);
        }
    }

    /// @notice Calculates the current shortfall currently owed by the winning solver.
    /// @dev The shortfall is calculated `(claims + withdrawals + fees - writeoffs) - deposits`. If this value is less
    /// than zero, shortfall returns 0 as there is no shortfall because the solver is in surplus.
    /// @return gasLiability The total gas charge (base + surcharges) owed by the solver. Can be repaid using bonded
    /// balance or native token.
    /// @return borrowLiability The total value of ETH borrowed but not yet repaid, only repayable using native token.
    function shortfall() external view returns (uint256 gasLiability, uint256 borrowLiability) {
        gasLiability = t_gasLedger.toGasLedger().solverGasLiability(_totalSurchargeRate());

        BorrowsLedger memory _bL = t_borrowsLedger.toBorrowsLedger();
        borrowLiability = (_bL.borrows < _bL.repays) ? 0 : _bL.borrows - _bL.repays;
    }

    /// @notice Allows a solver to settle any outstanding ETH owed, either to repay gas used by their solverOp or to
    /// repay any ETH borrowed from Atlas. This debt can be paid either by sending ETH when calling this function
    /// (msg.value) or by approving Atlas to use a certain amount of the solver's bonded AtlETH.
    /// @param maxApprovedGasSpend The maximum amount of the solver's bonded AtlETH that Atlas can deduct to cover the
    /// solver's debt.
    /// @return owed The gas and borrow liability owed by the solver. The full gasLiability + borrowLiability amount is
    /// returned, unless the fulfilled, in which case 0 is returned.
    /// @dev The solver can call this function multiple times until the owed amount is zero.
    /// @dev Note: `reconcile()` must be called by the solver to avoid a `CallbackNotCalled` error in `solverCall()`.
    function reconcile(uint256 maxApprovedGasSpend) external payable returns (uint256 owed) {
        // NOTE: maxApprovedGasSpend is the amount of the solver's atlETH that the solver is allowing
        // to be used to cover what they owe. Assuming they're successful, a value up to this amount
        // will be subtracted from the solver's bonded AtlETH during _settle().

        // NOTE: After reconcile is called for the first time by the solver, neither the claims nor the borrows values
        // can be increased.

        // NOTE: While anyone can call this function, it can only be called in the SolverOperation phase. Because Atlas
        // calls directly to the solver contract in this phase, the solver should be careful to not call malicious
        // contracts which may call reconcile() on their behalf, with an excessive maxApprovedGasSpend.
        if (_phase() != uint8(ExecutionPhase.SolverOperation)) revert WrongPhase();
        if (msg.sender != t_solverTo) revert InvalidAccess();

        (address _currentSolver, bool _calledBack,) = _solverLockData();
        uint256 _bondedBalance = uint256(S_accessData[_currentSolver].bonded);

        // Solver can only approve up to their bonded balance, not more
        if (maxApprovedGasSpend > _bondedBalance) maxApprovedGasSpend = _bondedBalance;

        GasLedger memory _gL = t_gasLedger.toGasLedger();
        BorrowsLedger memory _bL = t_borrowsLedger.toBorrowsLedger();

        uint256 _borrows = _bL.borrows; // total native borrows
        uint256 _repays = _bL.repays; // total native repayments of borrows
        uint256 _maxGasLiability = _gL.solverGasLiability(_totalSurchargeRate()); // max gas liability of winning solver

        // Store update to repays in t_borrowLedger, if any msg.value sent
        if (msg.value > 0) {
            _repays += msg.value;
            _bL.repays = _repays.toUint128();
            t_borrowsLedger = _bL.pack();
        }

        // Store solver's maxApprovedGasSpend for use in the _isBalanceReconciled() check
        if (maxApprovedGasSpend > 0) {
            // Convert maxApprovedGasSpend from wei (native token) units to gas units
            _gL.maxApprovedGasSpend = uint48(maxApprovedGasSpend / tx.gasprice);
            t_gasLedger = _gL.pack();
        }

        // Check if fullfilled:
        // - native borrows must be repaid (using only native token)
        // - gas liabilities must be repaid (using bonded AtlETH or native token)

        if (_borrows > _repays) {
            if (!_calledBack) t_solverLock = (uint256(uint160(_currentSolver)) | _SOLVER_CALLED_BACK_MASK);
            return _maxGasLiability + (_borrows - _repays);
        } else {
            uint256 _excess = _repays - _borrows;
            if (maxApprovedGasSpend + _excess < _maxGasLiability) {
                if (!_calledBack) t_solverLock = (uint256(uint160(_currentSolver)) | _SOLVER_CALLED_BACK_MASK);
                return _maxGasLiability - _excess;
            }
        }

        // If we get here, native borrows have been repaid, and enough approved to cover gas liabilities
        t_solverLock = (uint256(uint160(_currentSolver)) | _SOLVER_CALLED_BACK_MASK | _SOLVER_FULFILLED_MASK);
        return 0;
    }

    /// @notice Internal function to handle ETH contribution, increasing deposits if a non-zero value is sent.
    function _contribute() internal {
        if (msg.value == 0) return;

        BorrowsLedger memory _bL = t_borrowsLedger.toBorrowsLedger();
        _bL.repays += msg.value.toUint128();
        t_borrowsLedger = _bL.pack();
    }

    /// @notice Borrows ETH from the contract, transferring the specified amount to the caller if available.
    /// @dev Borrowing should never be allowed after the SolverOperation phase, for solver safety. This is enforced in
    /// the external `borrow` function, and the only other time this internal `_borrow` function is called is in
    /// `_solverOpInner` which happens at the beginning of the SolverOperation phase.
    /// @param amount The amount of ETH to borrow.
    /// @return valid A boolean indicating whether the borrowing operation was successful.
    function _borrow(uint256 amount) internal returns (bool valid) {
        if (amount == 0) return true;
        if (address(this).balance < amount) return false;

        BorrowsLedger memory _bL = t_borrowsLedger.toBorrowsLedger();
        _bL.borrows += amount.toUint128();
        t_borrowsLedger = _bL.pack();

        return true;
    }

    /// @notice Takes AtlETH from the owner's bonded balance and, if necessary, from the owner's unbonding balance.
    /// @dev No GasLedger accounting changes are made in this function - should be done separately.
    /// @param account The address of the account from which AtlETH is taken.
    /// @param amount The amount of AtlETH to be taken.
    /// @return deficit The amount of AtlETH that was not repaid, if any.
    function _assign(
        EscrowAccountAccessData memory accountData,
        address account,
        uint256 amount
    )
        internal
        returns (uint256 deficit)
    {
        uint112 _amt = amount.toUint112();

        if (_amt > accountData.bonded) {
            // The bonded balance does not cover the amount owed. Check if there is enough unbonding balance to
            // make up for the missing difference. If not, there is a deficit. Atlas does not consider drawing from
            // the regular AtlETH balance (not bonded nor unbonding) to cover the remaining deficit because it is
            // not meant to be used within an Atlas transaction, and must remain independent.

            EscrowAccountBalance memory _bData = s_balanceOf[account];
            uint256 _total = uint256(_bData.unbonding) + uint256(accountData.bonded);

            if (_amt > _total) {
                // The unbonding balance is insufficient to cover the remaining amount owed. There is a deficit. Set
                // both bonded and unbonding balances to 0 and adjust the "amount" variable to reflect the amount
                // that was actually deducted.
                deficit = amount - _total;

                s_balanceOf[account].unbonding = 0;
                accountData.bonded = 0;
                amount -= deficit; // Set amount equal to total to accurately track the changing bondedTotalSupply
            } else {
                // The unbonding balance is sufficient to cover the remaining amount owed. Draw everything from the
                // bonded balance, and adjust the unbonding balance accordingly.
                s_balanceOf[account].unbonding = _total.toUint112() - _amt;
                accountData.bonded = 0;
            }
        } else {
            // The bonded balance is sufficient to cover the amount owed.
            accountData.bonded -= _amt;
        }

        S_bondedTotalSupply -= amount;

        // update lastAccessedBlock since bonded balance is decreasing
        accountData.lastAccessedBlock = uint32(block.number);
        // NOTE: accountData changes must be persisted to storage separately
    }

    /// @notice Increases the owner's bonded balance by the specified amount.
    /// @param accountData The EscrowAccountAccessData memory struct of the account being credited.
    /// @param amount The amount by which to increase the owner's bonded balance.
    function _credit(EscrowAccountAccessData memory accountData, uint256 amount) internal {
        accountData.bonded += SafeCast.toUint112(amount);
        S_bondedTotalSupply += amount;
        // NOTE: accountData changes must be persisted to storage separately
    }

    /// @notice Accounts for the gas cost of a failed SolverOperation, either by increasing writeoffs (if the bundler is
    /// blamed for the failure) or by assigning the gas cost to the solver's bonded AtlETH balance (if the solver is
    /// blamed for the failure).
    /// @param solverOp The current SolverOperation for which to account.
    /// @param gasWaterMark The `gasleft()` watermark taken at the start of executing the SolverOperation.
    /// @param result The result bitmap of the SolverOperation execution.
    function _handleSolverFailAccounting(
        SolverOperation calldata solverOp,
        uint256 dConfigSolverGasLimit,
        uint256 gasWaterMark,
        uint256 result,
        bool exPostBids
    )
        internal
    {
        GasLedger memory _gL = t_gasLedger.toGasLedger();
        uint256 _bothSurchargeRates = _totalSurchargeRate();

        // Solvers do not pay for calldata gas in exPostBids mode.
        uint256 _calldataGas;
        if (!exPostBids) {
            _calldataGas = GasAccLib.solverOpCalldataGas(solverOp.data.length, L2_GAS_CALCULATOR);
        }

        uint256 _gasUsed = _calldataGas + (gasWaterMark + _SOLVER_BASE_GAS_USED - gasleft());

        // Deduct solver's max (C + E) gas from remainingMaxGas, for future solver gas liability calculations
        _gL.remainingMaxGas -= uint48(dConfigSolverGasLimit + _calldataGas);

        // Calculate what the solver owes
        // NOTE: This will cause an error if you are simulating with a gasPrice of 0
        if (result.bundlersFault()) {
            // CASE: Solver is not responsible for the failure of their operation, so we blame the bundler
            // and reduce the total amount refunded to the bundler
            _gL.writeoffsGas += uint48(_gasUsed);
        } else {
            // CASE: Solver failed, so we calculate what they owe.
            uint256 _gasValueWithSurcharges = _gasUsed.withSurcharge(_bothSurchargeRates) * tx.gasprice;

            EscrowAccountAccessData memory _solverAccountData = S_accessData[solverOp.from];

            // In `_assign()`, the solver's bonded AtlETH balance is reduced by `_gasValueWithSurcharges`. Any deficit
            // from that operation is returned as `_assignDeficit` below. GasLedger is not modified in _assign().
            uint256 _assignDeficit = _assign(_solverAccountData, solverOp.from, _gasValueWithSurcharges);

            // Solver's analytics updated:
            // - increment auctionFails
            // - increase totalGasValueUsed by gas cost + surcharges paid by solver, less any deficit
            _updateAnalytics(_solverAccountData, false, _gasValueWithSurcharges - _assignDeficit);

            // Persist the updated solver account data to storage
            S_accessData[solverOp.from] = _solverAccountData;

            uint256 _gasWrittenOff;
            if (_assignDeficit > 0) {
                // If any deficit, calculate the gas units unpaid for due to assign deficit.
                // Gas units written off = gas used * (deficit / gas value with surcharges) ratio.
                // `mulDivUp()` rounds in favor of writeoffs, so we don't overestimate gas that was actually paid for
                // and end up reimbursing the bundler for more than was actually taken from the solvers.
                _gasWrittenOff = _gasUsed.mulDivUp(_assignDeficit, _gasValueWithSurcharges);

                // No risk of underflow in subtraction below, because:
                // _assignDeficit is <= _gasValueWithSurcharges, so _gasWrittenOff is <= _gasUsed.

                // Deduct gas written off from gas tracked as "paid for" by failed solver
                _gasUsed -= _gasWrittenOff;
                _gL.writeoffsGas += uint48(_gasWrittenOff); // add to writeoffs in gasLedger
            }

            // The gas paid for here by failed solver, and gas written off due to shortfall in `_assign()`, will offset
            // what the winning solver owes in `_settle()`.
            _gL.solverFaultFailureGas += uint48(_gasUsed);
        }

        // Persist the updated gas ledger to transient storage
        t_gasLedger = _gL.pack();
    }

    function _writeOffBidFindGas(uint256 gasUsed) internal {
        GasLedger memory _gL = t_gasLedger.toGasLedger();
        _gL.writeoffsGas += uint48(gasUsed);
        t_gasLedger = _gL.pack();
    }

    function _chargeUnreachedSolversForCalldata(
        SolverOperation[] calldata solverOps,
        GasLedger memory gL,
        uint256 winningSolverIdx
    )
        internal
        returns (uint256 unreachedCalldataValuePaid)
    {
        uint256 _writeoffGasMarker = gasleft();
        EscrowAccountAccessData memory _solverData;
        uint256 _calldataGasCost;
        uint256 _deficit;

        // Start at the solver after the current solverIdx, because current solverIdx is the winner
        for (uint256 i = winningSolverIdx + 1; i < solverOps.length; ++i) {
            _calldataGasCost = GasAccLib.solverOpCalldataGas(solverOps[i].data.length, L2_GAS_CALCULATOR) * tx.gasprice;
            _solverData = S_accessData[solverOps[i].from];

            // No surcharges added to calldata cost for unreached solvers
            _deficit = _assign(_solverData, solverOps[i].from, _calldataGasCost);

            // Persist _assign() changes to solver account data to storage
            S_accessData[solverOps[i].from] = _solverData;

            unreachedCalldataValuePaid += _calldataGasCost - _deficit;
        }

        // The gas cost of this loop is always paid by the bundler so as not to charge the winning solver for an
        // excessive number of loops and SSTOREs via _assign(). This gas is therefore added to writeoffs.
        gL.writeoffsGas += (_writeoffGasMarker - gasleft()).toUint48();
    }

    function _settle(
        Context memory ctx,
        GasLedger memory gL,
        uint256 gasMarker,
        address gasRefundBeneficiary,
        uint256 unreachedCalldataValuePaid,
        bool multipleSuccessfulSolvers
    )
        internal
        returns (uint256 claimsPaidToBundler, uint256 netAtlasGasSurcharge)
    {
        EscrowAccountAccessData memory _winningSolverData;
        BorrowsLedger memory _bL = t_borrowsLedger.toBorrowsLedger();
        (uint256 _atlasSurchargeRate, uint256 _bundlerSurchargeRate) = _surchargeRates();
        (address _winningSolver,,) = _solverLockData();

        // No need to SLOAD bonded balance etc. if no winning solver
        if (ctx.solverSuccessful) _winningSolverData = S_accessData[_winningSolver];

        // Send gas refunds to bundler if no gas refund beneficiary specified
        if (gasRefundBeneficiary == address(0)) gasRefundBeneficiary = ctx.bundler;

        // First check if all borrows have been repaid.
        // Borrows can only be repaid in native token, not bonded AtlETH.
        // This is also done at end of solverCall(), so check here only needed for zero solvers case.
        int256 _netRepayments = _bL.netRepayments();
        if (_netRepayments < 0) revert BorrowsNotRepaid(_bL.borrows, _bL.repays);

        uint256 _winnerGasCharge;
        uint256 _gasLeft = gasleft();

        // NOTE: Trivial for bundler to run a different EOA for solver so no bundler == solver carveout.
        if (ctx.solverSuccessful) {
            // CASE: Winning solver is not the bundler.

            // Winning solver should pay for:
            // - Gas (C + E) used by their solverOp
            // - Gas (C + E) used by userOp, dapp hooks, and other metacall overhead
            // Winning solver should not pay for:
            // - Gas (C + E) used by other reached solvers (bundler or solver fault failures)
            // - Gas (C only) used by unreached solvers
            // - Gas (E only) used during the bid-finding or unreached solver calldata charge loops
            _winnerGasCharge = gasMarker - gL.writeoffsGas - gL.solverFaultFailureGas
                - (unreachedCalldataValuePaid / tx.gasprice) - _gasLeft;
            uint256 _surchargedGasPaidBySolvers = gL.solverFaultFailureGas + _winnerGasCharge;

            // Bundler gets base gas cost + bundler surcharge of (solver fault fails + winning solver charge)
            // Bundler also gets reimbursed for the calldata of unreached solvers (only base, no surcharge)
            claimsPaidToBundler = (_surchargedGasPaidBySolvers.withSurcharge(_bundlerSurchargeRate) * tx.gasprice)
                + unreachedCalldataValuePaid;

            // Atlas gets only the Atlas surcharge of (solver fault fails + winning solver charge)
            netAtlasGasSurcharge = _surchargedGasPaidBySolvers.getSurcharge(_atlasSurchargeRate) * tx.gasprice;

            // Calculate what winning solver pays: add surcharges and multiply by gas price
            _winnerGasCharge = _winnerGasCharge.withSurcharge(_atlasSurchargeRate + _bundlerSurchargeRate) * tx.gasprice;

            uint256 _deficit; // Any shortfall that the winning solver is not able to repay from bonded balance
            if (_winnerGasCharge < uint256(_netRepayments)) {
                // CASE: solver recieves more than they pay --> net credit to account
                _credit(_winningSolverData, uint256(_netRepayments) - _winnerGasCharge);
            } else {
                // CASE: solver pays more than they recieve --> net assign to account
                _deficit = _assign(_winningSolverData, _winningSolver, _winnerGasCharge - uint256(_netRepayments));
            }

            if (_deficit > claimsPaidToBundler) revert AssignDeficitTooLarge(_deficit, claimsPaidToBundler);
            claimsPaidToBundler -= _deficit;

            _updateAnalytics(_winningSolverData, true, _winnerGasCharge);

            // Persist the updated winning solver account data to storage
            S_accessData[_winningSolver] = _winningSolverData;
        } else {
            // CASE: No winning solver.

            // Bundler may still recover a partial refund (from solver fault failure charges) up to 80% of the gas cost
            // of the metacall. The remaining 20% could be recovered through storage refunds, and it is important that
            // metacalls with no winning solver are not profitable for the bundler.
            // The exception to this rule is when multipleSuccessfulSolvers is set to true. In this case, all solvers
            // should be able to execute and pay for their own gas + surcharges, but the bundler refund should not be
            // capped.

<<<<<<< HEAD
            uint256 _maxRefund;
            if (multipleSuccessfulSolvers) {
                _maxRefund = type(uint256).max;
            } else {
                _maxRefund = (gasMarker - gL.writeoffsGas - _gasLeft) * 8 / 10 * tx.gasprice;
            }
=======
            uint256 _maxRefund = (gasMarker - gL.writeoffsGas - _gasLeft).maxBundlerRefund() * tx.gasprice;
>>>>>>> 7a9b2e3e

            // Bundler gets (base gas cost + bundler surcharge) of solver fault failures, plus any net repayments, plus
            // base gas cost of unreached solver calldata. This is compared to _maxRefund below.
            uint256 _bundlerCutBeforeLimit = uint256(gL.solverFaultFailureGas).withSurcharge(_bundlerSurchargeRate)
                * tx.gasprice + uint256(_netRepayments) + unreachedCalldataValuePaid;

            // Atlas only keeps the Atlas surcharge of solver fault failures, and any gas due to bundler that exceeds
            // the 80% limit.
            netAtlasGasSurcharge = uint256(gL.solverFaultFailureGas).getSurcharge(_atlasSurchargeRate) * tx.gasprice;

            if (_bundlerCutBeforeLimit > _maxRefund) {
                // More than max gas refund was taken by failed/unreached solvers, excess goes to Atlas
                claimsPaidToBundler = _maxRefund;
                netAtlasGasSurcharge += _bundlerCutBeforeLimit - _maxRefund;
            } else {
                // Otherwise, the bundler can receive the full solver fault failure gas
                claimsPaidToBundler = _bundlerCutBeforeLimit;
            }
        }

        S_cumulativeSurcharge += netAtlasGasSurcharge;

        // Set lock to FullyLocked to prevent any reentrancy possibility in refund transfer below
        _setLockPhase(uint8(ExecutionPhase.FullyLocked));

        if (claimsPaidToBundler != 0) SafeTransferLib.safeTransferETH(gasRefundBeneficiary, claimsPaidToBundler);
    }

    /// @notice Updates auctionWins, auctionFails, and totalGasUsed values of a solver's EscrowAccountAccessData.
    /// @dev This function is only ever called in the context of bidFind = false so no risk of doublecounting changes.
    /// @param aData The Solver's EscrowAccountAccessData struct to update.
    /// @param auctionWon A boolean indicating whether the solver's solverOp won the auction.
    /// @param gasValueUsed The ETH value of gas used by the solverOp. Should be calculated as gasUsed * tx.gasprice.
    function _updateAnalytics(
        EscrowAccountAccessData memory aData,
        bool auctionWon,
        uint256 gasValueUsed
    )
        internal
        pure
    {
        if (auctionWon) {
            unchecked {
                ++aData.auctionWins;
            }
        } else {
            unchecked {
                ++aData.auctionFails;
            }
        }

        // Track total ETH value of gas spent by solver in metacalls. Measured in gwei (1e9 digits truncated).
        aData.totalGasValueUsed += SafeCast.toUint64(gasValueUsed / _GAS_VALUE_DECIMALS_TO_DROP);
    }

    /// @notice Checks all obligations have been reconciled: native borrows AND gas liabilities.
    /// @return True if both dimensions are reconciled, false otherwise.
    function _isBalanceReconciled() internal view returns (bool) {
        GasLedger memory gL = t_gasLedger.toGasLedger();
        BorrowsLedger memory bL = t_borrowsLedger.toBorrowsLedger();

        // DApp's excess repayments via `contribute()` can offset solverGasLiability
        uint256 _netRepayments;
        if (bL.repays > bL.borrows) _netRepayments = bL.repays - bL.borrows;

        // gL.maxApprovedGasSpend only stores the gas units, must be scaled by tx.gasprice
        uint256 _maxApprovedGasValue = gL.maxApprovedGasSpend * tx.gasprice;

        return (bL.repays >= bL.borrows)
            && (_maxApprovedGasValue + _netRepayments >= gL.solverGasLiability(_totalSurchargeRate()));
    }
}<|MERGE_RESOLUTION|>--- conflicted
+++ resolved
@@ -466,16 +466,12 @@
             // should be able to execute and pay for their own gas + surcharges, but the bundler refund should not be
             // capped.
 
-<<<<<<< HEAD
             uint256 _maxRefund;
             if (multipleSuccessfulSolvers) {
                 _maxRefund = type(uint256).max;
             } else {
-                _maxRefund = (gasMarker - gL.writeoffsGas - _gasLeft) * 8 / 10 * tx.gasprice;
-            }
-=======
-            uint256 _maxRefund = (gasMarker - gL.writeoffsGas - _gasLeft).maxBundlerRefund() * tx.gasprice;
->>>>>>> 7a9b2e3e
+                _maxRefund = (gasMarker - gL.writeoffsGas - _gasLeft).maxBundlerRefund() * tx.gasprice;
+            }
 
             // Bundler gets (base gas cost + bundler surcharge) of solver fault failures, plus any net repayments, plus
             // base gas cost of unreached solver calldata. This is compared to _maxRefund below.
