//SPDX-License-Identifier: BUSL-1.1
pragma solidity 0.8.28;

import { SafeTransferLib } from "solady/utils/SafeTransferLib.sol";
import { FixedPointMathLib } from "solady/utils/FixedPointMathLib.sol";
import { SafeCast } from "openzeppelin-contracts/contracts/utils/math/SafeCast.sol";

import { SafetyLocks } from "./SafetyLocks.sol";
import { EscrowBits } from "../libraries/EscrowBits.sol";
import { AccountingMath } from "../libraries/AccountingMath.sol";
import { GasAccLib, GasLedger, BorrowsLedger } from "../libraries/GasAccLib.sol";
import { SolverOperation } from "../types/SolverOperation.sol";
import { DAppConfig } from "../types/ConfigTypes.sol";
import { IL2GasCalculator } from "../interfaces/IL2GasCalculator.sol";
import "../types/EscrowTypes.sol";
import "../types/LockTypes.sol";

/// @title GasAccounting
/// @author FastLane Labs
/// @notice GasAccounting manages the accounting of gas surcharges and escrow balances for the Atlas protocol.
abstract contract GasAccounting is SafetyLocks {
    using EscrowBits for uint256;
    using AccountingMath for uint256;
    using SafeCast for uint256;
    using GasAccLib for uint256;
    using GasAccLib for GasLedger;
    using GasAccLib for BorrowsLedger;
    using FixedPointMathLib for uint256;

    constructor(
        uint256 escrowDuration,
        uint256 atlasSurchargeRate,
        uint256 bundlerSurchargeRate,
        address verification,
        address simulator,
        address initialSurchargeRecipient,
        address l2GasCalculator
    )
        SafetyLocks(
            escrowDuration,
            atlasSurchargeRate,
            bundlerSurchargeRate,
            verification,
            simulator,
            initialSurchargeRecipient,
            l2GasCalculator
        )
    { }

    /// @notice Sets the initial gas accounting values for the metacall transaction in transient storage.
    /// @dev Resets `t_gasLedger`, `t_borrowsLedger`, `t_solverLock`, and `t_solverTo` at the start of each metacall.
    ///      Initializes `remainingMaxGas` with the overall gas estimate and `unreachedSolverGas` with the precalculated
    ///      gas for all potential solver operations. Sets initial `repays` based on `msg.value`.
    /// @param gasMarker The gas measurement at the start of the metacall, which includes Execution gas limits, Calldata
    /// gas costs, and an additional buffer for safety.
    /// @param allSolverOpsGas The sum of (C + E) gas limits for all solverOps in the metacall.
    function _initializeAccountingValues(uint256 gasMarker, uint256 allSolverOpsGas) internal {
        t_gasLedger = GasLedger({
            remainingMaxGas: uint48(gasMarker),
            writeoffsGas: 0,
            solverFaultFailureGas: 0,
            unreachedSolverGas: uint48(allSolverOpsGas),
            maxApprovedGasSpend: 0
        }).pack();

        // If any native token sent in the metacall, add to the repays account
        t_borrowsLedger = BorrowsLedger({ borrows: 0, repays: uint128(msg.value) }).pack();

        t_solverLock = 0;
        t_solverTo = address(0);

        // The Lock slot is cleared at the end of the metacall, so no need to zero again here.
    }

    /// @notice Contributes ETH to the contract, increasing the deposits if a non-zero value is sent.
    function contribute() external payable {
        address _activeEnv = _activeEnvironment();
        if (_activeEnv != msg.sender) revert InvalidExecutionEnvironment(_activeEnv);
        _contribute();
    }

    /// @notice Borrows ETH from the contract, transferring the specified amount to the caller if available.
    /// @dev Borrowing is only available until the end of the SolverOperation phase, for solver protection.
    /// @param amount The amount of ETH to borrow.
    function borrow(uint256 amount) external {
        if (amount == 0) return;

        // borrow() can only be called by the Execution Environment (by delegatecalling a DAppControl hook), and only
        // during or before the SolverOperation phase.
        (address _activeEnv,, uint8 _currentPhase) = _lock();
        if (_activeEnv != msg.sender) revert InvalidExecutionEnvironment(_activeEnv);
        if (_currentPhase > uint8(ExecutionPhase.SolverOperation)) revert WrongPhase();

        // borrow() will revert if called after solver calls reconcile()
        (, bool _calledBack,) = _solverLockData();
        if (_calledBack) revert WrongPhase();

        if (_borrow(amount)) {
            SafeTransferLib.safeTransferETH(msg.sender, amount);
        } else {
            revert InsufficientAtlETHBalance(address(this).balance, amount);
        }
    }

    /// @notice Calculates the current shortfall currently owed by the winning solver.
    /// @dev The shortfall is calculated `(claims + withdrawals + fees - writeoffs) - deposits`. If this value is less
    /// than zero, shortfall returns 0 as there is no shortfall because the solver is in surplus.
    /// @return gasLiability The total gas charge (base + surcharges) owed by the solver. Can be repaid using bonded
    /// balance or native token.
    /// @return borrowLiability The total value of ETH borrowed but not yet repaid, only repayable using native token.
    function shortfall() external view returns (uint256 gasLiability, uint256 borrowLiability) {
        gasLiability = t_gasLedger.toGasLedger().solverGasLiability(_totalSurchargeRate());

        BorrowsLedger memory _bL = t_borrowsLedger.toBorrowsLedger();
        borrowLiability = (_bL.borrows < _bL.repays) ? 0 : _bL.borrows - _bL.repays;
    }

    /// @notice Allows a solver to settle any outstanding ETH owed, either to repay gas used by their solverOp or to
    /// repay any ETH borrowed from Atlas. This debt can be paid either by sending ETH when calling this function
    /// (msg.value) or by approving Atlas to use a certain amount of the solver's bonded AtlETH.
    /// @param maxApprovedGasSpend The maximum amount of the solver's bonded AtlETH that Atlas can deduct to cover the
    /// solver's debt.
    /// @return owed The gas and borrow liability owed by the solver. The full gasLiability + borrowLiability amount is
    /// returned, unless the fulfilled, in which case 0 is returned.
    /// @dev The solver can call this function multiple times until the owed amount is zero.
    /// @dev Note: `reconcile()` must be called by the solver to avoid a `CallbackNotCalled` error in `solverCall()`.
    function reconcile(uint256 maxApprovedGasSpend) external payable returns (uint256 owed) {
        // NOTE: maxApprovedGasSpend is the amount of the solver's atlETH that the solver is allowing
        // to be used to cover what they owe. Assuming they're successful, a value up to this amount
        // will be subtracted from the solver's bonded AtlETH during _settle().

        // NOTE: After reconcile is called for the first time by the solver, neither the claims nor the borrows values
        // can be increased.

        // NOTE: While anyone can call this function, it can only be called in the SolverOperation phase. Because Atlas
        // calls directly to the solver contract in this phase, the solver should be careful to not call malicious
        // contracts which may call reconcile() on their behalf, with an excessive maxApprovedGasSpend.
        if (_phase() != uint8(ExecutionPhase.SolverOperation)) revert WrongPhase();
        if (msg.sender != t_solverTo) revert InvalidAccess();

        (address _currentSolver, bool _calledBack,) = _solverLockData();
        uint256 _bondedBalance = uint256(S_accessData[_currentSolver].bonded);

        // Solver can only approve up to their bonded balance, not more
        if (maxApprovedGasSpend > _bondedBalance) maxApprovedGasSpend = _bondedBalance;

        GasLedger memory _gL = t_gasLedger.toGasLedger();
        BorrowsLedger memory _bL = t_borrowsLedger.toBorrowsLedger();

        uint256 _borrows = _bL.borrows; // total native borrows
        uint256 _repays = _bL.repays; // total native repayments of borrows
        uint256 _maxGasLiability = _gL.solverGasLiability(_totalSurchargeRate()); // max gas liability of winning solver

        // Store update to repays in t_borrowLedger, if any msg.value sent
        if (msg.value > 0) {
            _repays += msg.value;
            _bL.repays = _repays.toUint128();
            t_borrowsLedger = _bL.pack();
        }

        // Store solver's maxApprovedGasSpend for use in the _isBalanceReconciled() check
        if (maxApprovedGasSpend > 0) {
            // Convert maxApprovedGasSpend from wei (native token) units to gas units
            _gL.maxApprovedGasSpend = uint48(maxApprovedGasSpend / tx.gasprice);
            t_gasLedger = _gL.pack();
        }

        // Check if fullfilled:
        // - native borrows must be repaid (using only native token)
        // - gas liabilities must be repaid (using bonded AtlETH or native token)

        if (_borrows > _repays) {
            if (!_calledBack) t_solverLock = (uint256(uint160(_currentSolver)) | _SOLVER_CALLED_BACK_MASK);
            return _maxGasLiability + (_borrows - _repays);
        } else {
            uint256 _excess = _repays - _borrows;
            if (maxApprovedGasSpend + _excess < _maxGasLiability) {
                if (!_calledBack) t_solverLock = (uint256(uint160(_currentSolver)) | _SOLVER_CALLED_BACK_MASK);
                return _maxGasLiability - _excess;
            }
        }

        // If we get here, native borrows have been repaid, and enough approved to cover gas liabilities
        t_solverLock = (uint256(uint160(_currentSolver)) | _SOLVER_CALLED_BACK_MASK | _SOLVER_FULFILLED_MASK);
        return 0;
    }

    /// @notice Internal function to handle ETH contribution, increasing deposits if a non-zero value is sent.
    function _contribute() internal {
        if (msg.value == 0) return;

        BorrowsLedger memory _bL = t_borrowsLedger.toBorrowsLedger();
        _bL.repays += msg.value.toUint128();
        t_borrowsLedger = _bL.pack();
    }

    /// @notice Borrows ETH from the contract, transferring the specified amount to the caller if available.
    /// @dev Borrowing should never be allowed after the SolverOperation phase, for solver safety. This is enforced in
    /// the external `borrow` function, and the only other time this internal `_borrow` function is called is in
    /// `_solverOpInner` which happens at the beginning of the SolverOperation phase.
    /// @param amount The amount of ETH to borrow.
    /// @return valid A boolean indicating whether the borrowing operation was successful.
    function _borrow(uint256 amount) internal returns (bool valid) {
        if (amount == 0) return true;
        if (address(this).balance < amount) return false;

        BorrowsLedger memory _bL = t_borrowsLedger.toBorrowsLedger();
        _bL.borrows += amount.toUint128();
        t_borrowsLedger = _bL.pack();

        return true;
    }

    /// @notice Takes AtlETH from the owner's bonded balance and, if necessary, from the owner's unbonding balance.
    /// @dev No GasLedger accounting changes are made in this function - should be done separately.
    /// @param accountData The EscrowAccountAccessData memory struct of the account being charged.
    /// @param account The address of the account from which AtlETH is taken.
    /// @param amount The amount of AtlETH to be taken.
    /// @return deficit The amount of AtlETH that was not repaid, if any.
    function _assign(
        EscrowAccountAccessData memory accountData,
        address account,
        uint256 amount
    )
        internal
        returns (uint256 deficit)
    {
        uint112 _amt = amount.toUint112();

        if (_amt > accountData.bonded) {
            // The bonded balance does not cover the amount owed. Check if there is enough unbonding balance to
            // make up for the missing difference. If not, there is a deficit. Atlas does not consider drawing from
            // the regular AtlETH balance (not bonded nor unbonding) to cover the remaining deficit because it is
            // not meant to be used within an Atlas transaction, and must remain independent.

            EscrowAccountBalance memory _bData = s_balanceOf[account];
            uint256 _total = uint256(_bData.unbonding) + uint256(accountData.bonded);

            if (_amt > _total) {
                // The unbonding balance is insufficient to cover the remaining amount owed. There is a deficit. Set
                // both bonded and unbonding balances to 0 and adjust the "amount" variable to reflect the amount
                // that was actually deducted.
                deficit = amount - _total;

                s_balanceOf[account].unbonding = 0;
                accountData.bonded = 0;
                amount -= deficit; // Set amount equal to total to accurately track the changing bondedTotalSupply
            } else {
                // The unbonding balance is sufficient to cover the remaining amount owed. Draw everything from the
                // bonded balance, and adjust the unbonding balance accordingly.
                s_balanceOf[account].unbonding = _total.toUint112() - _amt;
                accountData.bonded = 0;
            }
        } else {
            // The bonded balance is sufficient to cover the amount owed.
            accountData.bonded -= _amt;
        }

        S_bondedTotalSupply -= amount;

        // update lastAccessedBlock since bonded balance is decreasing
        accountData.lastAccessedBlock = uint32(block.number);
        // NOTE: accountData changes must be persisted to storage separately
    }

    /// @notice Increases the owner's bonded balance by the specified amount.
    /// @param accountData The EscrowAccountAccessData memory struct of the account being credited.
    /// @param amount The amount by which to increase the owner's bonded balance.
    function _credit(EscrowAccountAccessData memory accountData, uint256 amount) internal {
        accountData.bonded += SafeCast.toUint112(amount);
        S_bondedTotalSupply += amount;
        // NOTE: accountData changes must be persisted to storage separately
    }

    /// @notice Accounts for the gas cost of a failed SolverOperation, either by increasing writeoffs (if the bundler is
    /// blamed for the failure) or by assigning the gas cost to the solver's bonded AtlETH balance (if the solver is
    /// blamed for the failure).
    /// @param solverOp The current SolverOperation for which to account.
    /// @param dConfigSolverGasLimit The gas limit for the solver operation, as specified in the DAppConfig.
    /// @param gasWaterMark The `gasleft()` watermark taken at the start of executing the SolverOperation.
    /// @param result The result bitmap of the SolverOperation execution.
    /// @param exPostBids A boolean indicating whether exPostBids is set to true in the current metacall.
    function _handleSolverFailAccounting(
        SolverOperation calldata solverOp,
        uint256 dConfigSolverGasLimit,
        uint256 gasWaterMark,
        uint256 result,
        bool exPostBids
    )
        internal
    {
        GasLedger memory _gL = t_gasLedger.toGasLedger();
        uint256 _bothSurchargeRates = _totalSurchargeRate();

        // Solvers do not pay for calldata gas in exPostBids mode.
        uint256 _calldataGas;
        if (!exPostBids) {
            _calldataGas = GasAccLib.solverOpCalldataGas(solverOp.data.length, L2_GAS_CALCULATOR);
        }

        // Deduct solver's max (C + E) gas from remainingMaxGas, for future solver gas liability calculations
        _gL.remainingMaxGas -= uint48(dConfigSolverGasLimit + _calldataGas);

        uint256 _gasUsed = _calldataGas + (gasWaterMark - gasleft());

        // Calculate what the solver owes
        // NOTE: This will cause an error if you are simulating with a gasPrice of 0
        if (result.bundlersFault()) {
            // CASE: Solver is not responsible for the failure of their operation, so we blame the bundler
            // and reduce the total amount refunded to the bundler
            _gasUsed += _BUNDLER_FAULT_OFFSET;
            _gL.writeoffsGas += uint48(_gasUsed);
        } else {
            // CASE: Solver failed, so we calculate what they owe.
            _gasUsed += _SOLVER_FAULT_OFFSET;
            uint256 _gasValueWithSurcharges = _gasUsed.withSurcharge(_bothSurchargeRates) * tx.gasprice;

            EscrowAccountAccessData memory _solverAccountData = S_accessData[solverOp.from];

            // In `_assign()`, the solver's bonded AtlETH balance is reduced by `_gasValueWithSurcharges`. Any deficit
            // from that operation is returned as `_assignDeficit` below. GasLedger is not modified in _assign().
            uint256 _assignDeficit = _assign(_solverAccountData, solverOp.from, _gasValueWithSurcharges);

            // Solver's analytics updated:
            // - increment auctionFails
            // - increase totalGasValueUsed by gas cost + surcharges paid by solver, less any deficit
            _updateAnalytics(_solverAccountData, false, _gasValueWithSurcharges - _assignDeficit);

            // Persist the updated solver account data to storage
            S_accessData[solverOp.from] = _solverAccountData;

            if (_assignDeficit > 0) {
                // If any deficit, calculate the gas units unpaid for due to assign deficit.
                // Gas units written off = gas used * (deficit / gas value with surcharges) ratio.
                // `mulDivUp()` rounds in favor of writeoffs, so we don't overestimate gas that was actually paid for
                // and end up reimbursing the bundler for more than was actually taken from the solvers.
                uint256 _gasWrittenOff = _gasUsed.mulDivUp(_assignDeficit, _gasValueWithSurcharges);

                // No risk of underflow in subtraction below, because:
                // _assignDeficit is <= _gasValueWithSurcharges, so _gasWrittenOff is <= _gasUsed.

                // Deduct gas written off from gas tracked as "paid for" by failed solver
                _gasUsed -= _gasWrittenOff;
                _gL.writeoffsGas += uint48(_gasWrittenOff); // add to writeoffs in gasLedger
            }

            // The gas paid for here by failed solver, and gas written off due to shortfall in `_assign()`, will offset
            // what the winning solver owes in `_settle()`.
            _gL.solverFaultFailureGas += uint48(_gasUsed);
        }

        // Persist the updated gas ledger to transient storage
        t_gasLedger = _gL.pack();
    }

    /// @notice Records the gas used during the `bidFind` phase of exPostBids as a write-off.
    /// @dev Gas used for `bidFind` is considered an overhead paid by the bundler (via reduced refund)
    ///      and is not charged to any specific solver. It's added to `writeoffsGas` in the GasLedger.
    /// @param gasUsed The amount of gas consumed during the `bidFind` phase.
    function _writeOffBidFindGas(uint256 gasUsed) internal {
        GasLedger memory _gL = t_gasLedger.toGasLedger();
        _gL.writeoffsGas += uint48(gasUsed);
        t_gasLedger = _gL.pack();
    }

    /// @notice Charges solvers that were not reached during the metacall for the calldata gas cost of their solverOps.
    /// @dev Iterates through `solverOps` starting from the index *after* `winningSolverIdx`. For each unreached
    /// operation, `VERIFICATION.verifySolverOp` is called to determine fault.
    ///      - If bundler fault: The calldata gas is added to `gL.writeoffsGas` (reducing bundler's refund).
    ///      - If solver fault: Attempts to charge the solver's bonded `AtlETH` using `_assign` for the calldata
    ///        gas cost (no surcharges added). Any deficit is added to `gL.writeoffsGas`.
    ///      The gas cost of executing this loop is also added to `gL.writeoffsGas` to ensure the bundler pays for it.
    /// @param solverOps The SolverOperation array containing the solvers' transaction data.
    /// @param gL The GasLedger struct (memory); `gL.writeoffsGas` is updated within this function.
    /// @param winningSolverIdx Index of the winning/last attempted solver; the loop starts after this index.
    /// @param userOpHash Hash of the UserOperation, used for verification.
    /// @param maxFeePerGas userOp.maxFeePerGas, used for verification.
    /// @param bundler The metacall caller (msg.sender), used for verification.
    /// @param allowsTrustedOpHash Flag indicating with trustedOpHash is enabled in the metacall.
    /// @return unreachedCalldataValuePaid Total value successfully charged to unreached solvers (cost - deficits).
    function _chargeUnreachedSolversForCalldata(
        SolverOperation[] calldata solverOps,
        GasLedger memory gL,
        uint256 winningSolverIdx,
        bytes32 userOpHash,
        uint256 maxFeePerGas,
        address bundler,
        bool allowsTrustedOpHash
    )
        internal
        returns (uint256 unreachedCalldataValuePaid)
    {
        uint256 _writeoffGasMarker = gasleft();

        // Start at the solver after the current solverIdx, because current solverIdx is the winner
        for (uint256 i = winningSolverIdx + 1; i < solverOps.length; ++i) {
            address _from = solverOps[i].from;
            uint256 _calldataGasCost =
                GasAccLib.solverOpCalldataGas(solverOps[i].data.length, L2_GAS_CALCULATOR) * tx.gasprice;

            // Verify the solverOp, and write off solver's calldata gas if included due to bundler fault
            uint256 _result =
                VERIFICATION.verifySolverOp(solverOps[i], userOpHash, maxFeePerGas, bundler, allowsTrustedOpHash);

            if (_result.bundlersFault()) {
                gL.writeoffsGas += _calldataGasCost.divUp(tx.gasprice).toUint48();
                continue;
            }

            // If solverOp inclusion was not bundler fault, charge solver for calldata gas
            EscrowAccountAccessData memory _solverData = S_accessData[_from];

            // No surcharges added to calldata cost for unreached solvers
            uint256 _deficit = _assign(_solverData, _from, _calldataGasCost);

            // Persist _assign() changes to solver account data to storage
            S_accessData[_from] = _solverData;

            // The sum of value paid less deficits is tracked and used in `_settle()`
            unreachedCalldataValuePaid += _calldataGasCost - _deficit;

            // Any deficits from the `_assign()` operations are converted to gas units and written off so as not to
            // charge the winning solver for calldata that is not their responsibility, in `_settle()`.
            if (_deficit > 0) gL.writeoffsGas += _deficit.divUp(tx.gasprice).toUint48();
        }

        // The gas cost of this loop is always paid by the bundler so as not to charge the winning solver for an
        // excessive number of loops and SSTOREs via `_assign()`. This gas is therefore added to writeoffs.
        gL.writeoffsGas += (_writeoffGasMarker - gasleft()).toUint48();
    }

    /// @notice Finalizes gas accounting at the end of the metacall, settles balances, and pays refunds/surcharges.
    /// @param ctx The context struct (memory), used for ctx.bundler and ctx.solverSuccessful.
    /// @param gL The final state of the GasLedger struct (memory), used for gas calculations.
    /// @param gasMarker The initial gas measurement taken at the start of the metacall.
    /// @param gasRefundBeneficiary The address designated to receive the bundler's gas refund. Defaults to
    /// `ctx.bundler`.
    /// @param unreachedCalldataValuePaid The total value successfully collected from unreached solvers for their
    /// calldata costs (from `_chargeUnreachedSolversForCalldata`).
    /// @return claimsPaidToBundler The net amount of ETH transferred to the `gasRefundBeneficiary`.
    /// @return netAtlasGasSurcharge The net amount of ETH taken as Atlas surcharge during the metacall.
    function _settle(
        Context memory ctx,
        GasLedger memory gL,
        uint256 gasMarker,
        address gasRefundBeneficiary,
        uint256 unreachedCalldataValuePaid,
        bool multipleSuccessfulSolvers
    )
        internal
        returns (uint256 claimsPaidToBundler, uint256 netAtlasGasSurcharge)
    {
        EscrowAccountAccessData memory _winningSolverData;
        BorrowsLedger memory _bL = t_borrowsLedger.toBorrowsLedger();
        (uint256 _atlasSurchargeRate, uint256 _bundlerSurchargeRate) = _surchargeRates();
        (address _winningSolver,,) = _solverLockData();

        // No need to SLOAD bonded balance etc. if no winning solver
        if (ctx.solverSuccessful) _winningSolverData = S_accessData[_winningSolver];

        // Send gas refunds to bundler if no gas refund beneficiary specified
        if (gasRefundBeneficiary == address(0)) gasRefundBeneficiary = ctx.bundler;

        // First check if all borrows have been repaid.
        // Borrows can only be repaid in native token, not bonded AtlETH.
        // This is also done at end of solverCall(), so check here only needed for zero solvers case.
        int256 _netRepayments = _bL.netRepayments();
        if (_netRepayments < 0) revert BorrowsNotRepaid(_bL.borrows, _bL.repays);

        uint256 _winnerGasCharge;
        uint256 _gasLeft = gasleft();

        // NOTE: Trivial for bundler to run a different EOA for solver so no bundler == solver carveout.
        if (ctx.solverSuccessful) {
<<<<<<< HEAD
=======
            // CASE: Winning solver.

>>>>>>> 6174c993
            // Winning solver should pay for:
            // - Gas (C + E) used by their solverOp
            // - Gas (C + E) used by userOp, dapp hooks, and other metacall overhead
            // Winning solver should not pay for:
            // - Gas (C + E) used by other reached solvers (bundler or solver fault failures)
            // - Gas (C only) used by unreached solvers
            // - Gas (E only) used during the bid-finding or unreached solver calldata charge loops
            _winnerGasCharge = gasMarker - gL.writeoffsGas - gL.solverFaultFailureGas
                - (unreachedCalldataValuePaid / tx.gasprice) - _gasLeft;
            uint256 _surchargedGasPaidBySolvers = gL.solverFaultFailureGas + _winnerGasCharge;

            // Bundler gets base gas cost + bundler surcharge of (solver fault fails + winning solver charge)
            // Bundler also gets reimbursed for the calldata of unreached solvers (only base, no surcharge)
            claimsPaidToBundler = (_surchargedGasPaidBySolvers.withSurcharge(_bundlerSurchargeRate) * tx.gasprice)
                + unreachedCalldataValuePaid;

            // Atlas gets only the Atlas surcharge of (solver fault fails + winning solver charge)
            netAtlasGasSurcharge = _surchargedGasPaidBySolvers.getSurcharge(_atlasSurchargeRate) * tx.gasprice;

            // Calculate what winning solver pays: add surcharges and multiply by gas price
            _winnerGasCharge = _winnerGasCharge.withSurcharge(_atlasSurchargeRate + _bundlerSurchargeRate) * tx.gasprice;

            uint256 _deficit; // Any shortfall that the winning solver is not able to repay from bonded balance
            if (_winnerGasCharge < uint256(_netRepayments)) {
                // CASE: solver recieves more than they pay --> net credit to account
                _credit(_winningSolverData, uint256(_netRepayments) - _winnerGasCharge);
            } else {
                // CASE: solver pays more than they recieve --> net assign to account
                _deficit = _assign(_winningSolverData, _winningSolver, _winnerGasCharge - uint256(_netRepayments));
            }

            if (_deficit > claimsPaidToBundler) revert AssignDeficitTooLarge(_deficit, claimsPaidToBundler);
            claimsPaidToBundler -= _deficit;

            _updateAnalytics(_winningSolverData, true, _winnerGasCharge);

            // Persist the updated winning solver account data to storage
            S_accessData[_winningSolver] = _winningSolverData;
        } else {
            // CASE: No winning solver.

            // Bundler may still recover a partial refund (from solver fault failure charges) up to 80% of the gas cost
            // of the metacall. The remaining 20% could be recovered through storage refunds, and it is important that
            // metacalls with no winning solver are not profitable for the bundler.
            // The exception to this rule is when multipleSuccessfulSolvers is set to true. In this case, all solvers
            // should be able to execute and pay for their own gas + surcharges, but the bundler refund should not be
            // capped.

            uint256 _maxRefund;
            if (multipleSuccessfulSolvers) {
                _maxRefund = type(uint256).max;
            } else {
                _maxRefund = (gasMarker - gL.writeoffsGas - _gasLeft).maxBundlerRefund() * tx.gasprice;
            }

            // Bundler gets (base gas cost + bundler surcharge) of solver fault failures, plus base gas cost of
            // unreached solver calldata. This is compared to _maxRefund below. Net repayments is added after the 80%
            // cap has been applied to the gas refund components.
            // `unreachedCalldataValuePaid` is not added here as it should always be 0 when solverSuccessful = false,
            // because there should then be no unreached solvers.
            uint256 _bundlerCutBeforeLimit =
                uint256(gL.solverFaultFailureGas).withSurcharge(_bundlerSurchargeRate) * tx.gasprice;

            // Atlas only keeps the Atlas surcharge of solver fault failures, and any gas due to bundler that exceeds
            // the 80% limit.
            netAtlasGasSurcharge = uint256(gL.solverFaultFailureGas).getSurcharge(_atlasSurchargeRate) * tx.gasprice;

            if (_bundlerCutBeforeLimit > _maxRefund) {
                // More than max gas refund was taken by failed/unreached solvers, excess goes to Atlas
                claimsPaidToBundler = _maxRefund;
                netAtlasGasSurcharge += _bundlerCutBeforeLimit - _maxRefund;
            } else {
                // Otherwise, the bundler can receive the full solver fault failure gas
                claimsPaidToBundler = _bundlerCutBeforeLimit;
            }

            // Finally, add any net repayments, which should not be subject to the 80% cap, to the bundler's claims
            claimsPaidToBundler += uint256(_netRepayments);
        }

        S_cumulativeSurcharge += netAtlasGasSurcharge;

        // Set lock to FullyLocked to prevent any reentrancy possibility in refund transfer below
        _setLockPhase(uint8(ExecutionPhase.FullyLocked));

        if (claimsPaidToBundler != 0) SafeTransferLib.safeTransferETH(gasRefundBeneficiary, claimsPaidToBundler);
    }

    /// @notice Updates auctionWins, auctionFails, and totalGasUsed values of a solver's EscrowAccountAccessData.
    /// @dev This function is only ever called in the context of bidFind = false so no risk of doublecounting changes.
    /// @param aData The Solver's EscrowAccountAccessData struct to update.
    /// @param auctionWon A boolean indicating whether the solver's solverOp won the auction.
    /// @param gasValueUsed The ETH value of gas used by the solverOp. Should be calculated as gasUsed * tx.gasprice.
    function _updateAnalytics(
        EscrowAccountAccessData memory aData,
        bool auctionWon,
        uint256 gasValueUsed
    )
        internal
        pure
    {
        if (auctionWon) {
            unchecked {
                ++aData.auctionWins;
            }
        } else {
            unchecked {
                ++aData.auctionFails;
            }
        }

        // Track total ETH value of gas spent by solver in metacalls. Measured in gwei (1e9 digits truncated).
        aData.totalGasValueUsed += SafeCast.toUint64(gasValueUsed / _GAS_VALUE_DECIMALS_TO_DROP);
    }

    /// @notice Checks all obligations have been reconciled: native borrows AND gas liabilities.
    /// @return True if both dimensions are reconciled, false otherwise.
    function _isBalanceReconciled() internal view returns (bool) {
        GasLedger memory gL = t_gasLedger.toGasLedger();
        BorrowsLedger memory bL = t_borrowsLedger.toBorrowsLedger();

        // DApp's excess repayments via `contribute()` can offset solverGasLiability
        uint256 _netRepayments;
        if (bL.repays > bL.borrows) _netRepayments = bL.repays - bL.borrows;

        // gL.maxApprovedGasSpend only stores the gas units, must be scaled by tx.gasprice
        uint256 _maxApprovedGasValue = gL.maxApprovedGasSpend * tx.gasprice;

        return (bL.repays >= bL.borrows)
            && (_maxApprovedGasValue + _netRepayments >= gL.solverGasLiability(_totalSurchargeRate()));
    }
}<|MERGE_RESOLUTION|>--- conflicted
+++ resolved
@@ -472,11 +472,8 @@
 
         // NOTE: Trivial for bundler to run a different EOA for solver so no bundler == solver carveout.
         if (ctx.solverSuccessful) {
-<<<<<<< HEAD
-=======
             // CASE: Winning solver.
 
->>>>>>> 6174c993
             // Winning solver should pay for:
             // - Gas (C + E) used by their solverOp
             // - Gas (C + E) used by userOp, dapp hooks, and other metacall overhead
