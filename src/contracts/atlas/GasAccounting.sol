--- conflicted
+++ resolved
@@ -250,13 +250,8 @@
     function _credit(address owner, uint256 amount, uint256 gasValueUsed) internal {
         EscrowAccountAccessData memory _aData = S_accessData[owner];
 
-<<<<<<< HEAD
         _aData.lastAccessedBlock = uint32(SafeBlockNumber.get());
-        _aData.bonded += _amt;
-=======
-        _aData.lastAccessedBlock = uint32(block.number);
         _aData.bonded += SafeCast.toUint112(amount);
->>>>>>> 0ff49cc5
 
         S_bondedTotalSupply += amount;
 
