//SPDX-License-Identifier: BUSL-1.1
pragma solidity 0.8.22;

import { SafeTransferLib } from "solady/utils/SafeTransferLib.sol";
import { SafetyLocks } from "src/contracts/atlas/SafetyLocks.sol";
import { EscrowBits } from "src/contracts/libraries/EscrowBits.sol";
import { SolverOperation } from "src/contracts/types/SolverCallTypes.sol";
import { DAppConfig } from "src/contracts/types/DAppApprovalTypes.sol";
import "src/contracts/types/EscrowTypes.sol";
import "src/contracts/types/LockTypes.sol";

/// @title GasAccounting
/// @author FastLane Labs
/// @notice GasAccounting manages the accounting of gas surcharges and escrow balances for the Atlas protocol.
abstract contract GasAccounting is SafetyLocks {
    using EscrowBits for uint256;

    constructor(
        uint256 _escrowDuration,
        address _verification,
        address _simulator,
        address _surchargeRecipient
    )
        SafetyLocks(_escrowDuration, _verification, _simulator, _surchargeRecipient)
    { }

    /// @notice Contributes ETH to the contract, increasing the deposits if a non-zero value is sent.
    function contribute() external payable {
        address currentEnvironment = lock.activeEnvironment;
        if (currentEnvironment != msg.sender) revert InvalidExecutionEnvironment(currentEnvironment);
        _contribute();
    }

    /// @notice Borrows ETH from the contract, transferring the specified amount to the caller if available.
    /// @dev Borrowing is only available until the end of the SolverOperations phase, for solver protection.
    /// @param amount The amount of ETH to borrow.
    function borrow(uint256 amount) external payable {
        if (amount == 0) return;

        Lock memory _lock = lock;
        if (_lock.activeEnvironment != msg.sender) {
            revert InvalidExecutionEnvironment(_lock.activeEnvironment);
        }
<<<<<<< HEAD
        if (_lock.phase > ExecutionPhase.SolverOperation) revert WrongPhase();

        (, bool calledBack, bool fulfilled) = _solverLockData();
        if (calledBack || fulfilled) revert WrongPhase();
=======
        if (_lock.phase > uint8(ExecutionPhase.SolverOperations)) revert WrongPhase();
>>>>>>> 5beb344f

        if (_borrow(amount)) {
            SafeTransferLib.safeTransferETH(msg.sender, amount);
        } else {
            revert InsufficientAtlETHBalance(address(this).balance, amount);
        }
    }

    /// @notice Calculates the current shortfall between deficit (claims + withdrawals) and deposits.
    /// @return The current shortfall amount, if any.
    function shortfall() external view returns (uint256) {
        uint256 deficit = claims + withdrawals - writeoffs;
        uint256 _deposits = deposits;
        return (deficit > _deposits) ? (deficit - _deposits) : 0;
    }

    /// @notice Reconciles the escrow balances and gas surcharge between the Execution Environment and the solver. This
    /// function adjusts the solver's bonded balance based on the actual gas spent and any additional payments or
    /// deductions.
    /// @param environment The Execution Environment contract address involved in the reconciliation.
    /// @param solverFrom The address of the solver from which the reconciliation is initiated.
    /// @param maxApprovedGasSpend The maximum amount of gas spend approved by the solver for covering transaction
    /// costs.
    /// @return owed The amount owed, if any, by the solver after reconciliation.
    function reconcile(
        address environment,
        address solverFrom,
        uint256 maxApprovedGasSpend
    )
        external
        payable
        returns (uint256 owed)
    {
        // NOTE: maxApprovedGasSpend is the amount of the solver's atlETH that the solver is allowing
        // to be used to cover what they owe. assuming they're successful, a value up to this amount
        // will be subtracted from the solver's bonded AtlETH during _settle()
        // NOTE: After reconcile is called successfully by the Solver, neither the claims nor
        // withdrawals values can be increased.

        uint256 bondedBalance = uint256(accessData[solverFrom].bonded);

        if (maxApprovedGasSpend > bondedBalance) maxApprovedGasSpend = bondedBalance;

        Lock memory _lock = lock;

        if (_lock.activeEnvironment != environment) {
            revert InvalidExecutionEnvironment(_lock.activeEnvironment);
        }
<<<<<<< HEAD
        if (_lock.phase != ExecutionPhase.SolverOperation) {
=======
        if (_lock.phase != uint8(ExecutionPhase.SolverOperations)) {
>>>>>>> 5beb344f
            revert WrongPhase();
        }

        (address currentSolver, bool calledBack, bool fulfilled) = _solverLockData();

        if (solverFrom != currentSolver) revert InvalidSolverFrom(currentSolver);

        uint256 _deductions = claims + withdrawals - writeoffs;
        uint256 _additions = deposits + msg.value;

        // Add msg.value to solver's deposits
        // NOTE: This is inside the solver try/catch and will be undone if solver fails
        if (msg.value > 0) deposits = _additions;

        // CASE: Callback verified but insufficient balance
        if (_deductions > _additions + maxApprovedGasSpend) {
            if (!calledBack) {
                // Setting the solverLock here does not make the Solver liable for the submitted maxApprovedGasSpend,
                // but it does treat any msg.value as a deposit and allows for either the Solver to call back with a
                // higher maxApprovedGasSpend or to have their deficit covered by a contribute during the postSolverOp
                // hook.
                _solverLock = uint256(uint160(currentSolver)) | _SOLVER_CALLED_BACK_MASK;
            }
            return _deductions - _additions;
        }

        // CASE: Callback verified and solver duty fulfilled
        if (!fulfilled) {
            _solverLock = uint256(uint160(currentSolver)) | _SOLVER_CALLED_BACK_MASK | _SOLVER_FULFILLED_MASK;
        }
        return 0;
    }

    /// @notice Internal function to handle ETH contribution, increasing deposits if a non-zero value is sent.
    function _contribute() internal {
        if (msg.value != 0) deposits += msg.value;
    }

    /// @notice Borrows ETH from the contract, transferring the specified amount to the caller if available.
    /// @dev Borrowing should never be allowed after the SolverOperations phase, for solver safety. This is enforced in
    /// the external `borrow` function, and the only other time this internal `_borrow` function is called is in
    /// `_solverOpInner` which happens at the beginning of the SolverOperations phase.
    /// @param amount The amount of ETH to borrow.
    /// @return valid A boolean indicating whether the borrowing operation was successful.
    function _borrow(uint256 amount) internal returns (bool valid) {
        if (amount == 0) return true;
        if (address(this).balance < amount) return false;

        withdrawals += amount;

        return true;
    }

    /// @notice Takes AtlETH from the owner's bonded balance and, if necessary, from the owner's unbonding balance to
    /// increase transient solver deposits.
    /// @param owner The address of the owner from whom AtlETH is taken.
    /// @param amount The amount of AtlETH to be taken.
    /// @param solverWon A boolean indicating whether the solver won the bid.
    /// @param bidFind Indicates if called in the context of `_getBidAmount` in Escrow.sol (true) or not (false).
    /// @return deficit The amount of AtlETH that was not repaid, if any.
    function _assign(address owner, uint256 amount, bool solverWon, bool bidFind) internal returns (uint256 deficit) {
        if (amount > type(uint112).max) revert ValueTooLarge();
        uint112 amt = uint112(amount);

        EscrowAccountAccessData memory aData = accessData[owner];

        if (amt > aData.bonded) {
            // The bonded balance does not cover the amount owed. Check if there is enough unbonding balance to
            // make up for the missing difference. If not, there is a deficit. Atlas does not consider drawing from
            // the regular AtlETH balance (not bonded nor unbonding) to cover the remaining deficit because it is
            // not meant to be used within an Atlas transaction, and must remain independent.
            EscrowAccountBalance memory bData = _balanceOf[owner];

            if (amt > bData.unbonding + aData.bonded) {
                // The unbonding balance is insufficient to cover the remaining amount owed. There is a deficit. Set
                // both bonded and unbonding balances to 0 and adjust the "amount" variable to reflect the amount
                // that was actually deducted.
                uint256 total = uint256(bData.unbonding + aData.bonded); // contribute less to deposits ledger
                deficit = amount - total;
                _balanceOf[owner].unbonding = 0;
                aData.bonded = 0;

                amount = total; // Set amount equal to total to accurately track the changing bondedTotalSupply
            } else {
                // The unbonding balance is sufficient to cover the remaining amount owed. Draw everything from the
                // bonded balance, and adjust the unbonding balance accordingly.
                _balanceOf[owner].unbonding = bData.unbonding + aData.bonded - amt;
                aData.bonded = 0;
            }
        } else {
            // The bonded balance is sufficient to cover the amount owed.
            aData.bonded -= amt;
        }

        if (!bidFind) {
            aData.lastAccessedBlock = uint32(block.number);

            if (solverWon && deficit == 0) {
                unchecked {
                    ++aData.auctionWins;
                }
            } else {
                unchecked {
                    ++aData.auctionFails;
                }
            }
        }

        aData.totalGasUsed += uint64(amount / _GAS_USED_DECIMALS_TO_DROP);

        accessData[owner] = aData;

        bondedTotalSupply -= amount;
        deposits += amount;
    }

    /// @notice Increases the owner's bonded balance by the specified amount.
    /// @param owner The address of the owner whose bonded balance will be increased.
    /// @param amount The amount by which to increase the owner's bonded balance.
    function _credit(address owner, uint256 amount) internal {
        if (amount > type(uint112).max) revert ValueTooLarge();
        uint112 amt = uint112(amount);

        EscrowAccountAccessData memory aData = accessData[owner];

        aData.lastAccessedBlock = uint32(block.number);
        aData.bonded += amt;

        bondedTotalSupply += amount;

        unchecked {
            ++aData.auctionWins;
        }

        accessData[owner] = aData;
        withdrawals += amount;
    }

    /// @notice Releases the solver lock and adjusts the solver's escrow balance based on the gas used and other
    /// factors.
    /// @dev Calculates the gas used for the SolverOperation and adjusts the solver's escrow balance accordingly.
    /// @param solverOp The current SolverOperation for which to account
    /// @param gasWaterMark The `gasleft()` watermark taken at the start of executing the SolverOperation.
    /// @param result The result bitmap of the SolverOperation execution.
    /// @param bidFind Indicates if called in the context of `_getBidAmount` in Escrow.sol (true) or not (false).
    /// @param includeCalldata Whether to include calldata cost in the gas calculation.
    function _handleSolverAccounting(
        SolverOperation calldata solverOp,
        uint256 gasWaterMark,
        uint256 result,
        bool bidFind,
        bool includeCalldata
    )
        internal
    {
        uint256 gasUsed = (gasWaterMark + _SOLVER_BASE_GAS_USED - gasleft()) * tx.gasprice;

        if (includeCalldata) {
            gasUsed += _getCalldataCost(solverOp.data.length);
        }

        gasUsed = (gasUsed * ((SURCHARGE_SCALE + ATLAS_SURCHARGE_RATE + BUNDLER_SURCHARGE_RATE) / SURCHARGE_SCALE));

        // Calculate what the solver owes
        // NOTE: This will cause an error if you are simulating with a gasPrice of 0
        if (!bidFind && !result.updateEscrow()) {
            // CASE: Solver is not responsible for the failure of their operation, so we blame the bundler
            // and reduce the total amount refunded to the bundler
            writeoffs += gasUsed;
        } else {
            // CASE: Solver failed, so we calculate what they owe.
            uint256 deficit = _assign(solverOp.from, gasUsed, false, bidFind);
            if (deficit > 0) {
                // Write off any deficit as a gas loss to the bundler so that other solvers aren't forced to pay it.
                writeoffs += deficit;
            }
        }
    }

    /// @param ctx Context struct containing relavent context information for the Atlas auction.
    /// @param solverGasLimit The maximum gas limit for a solver, as set in the DAppConfig
    function _getAdjustedClaimsAndWriteoffs(
        Context memory ctx,
        uint256 solverGasLimit
    )
        internal
        view
        returns (uint256 _claims, uint256 _writeoffs)
    {
        _claims = claims;
        _writeoffs = writeoffs;

        uint256 _gasLeft = gasleft(); // Hold this constant for the calculations

        uint256 _gasRemainder =
            _gasLeft * tx.gasprice * (SURCHARGE_SCALE + ATLAS_SURCHARGE_RATE + BUNDLER_SURCHARGE_RATE) / SURCHARGE_SCALE;
        _claims -= _gasRemainder;

        // By reducing the _claims, Solvers end up paying less in total.
        if (ctx.solverCount > 0) {
            uint256 _bundlerGasOveragePenalty;

            // Calculate the unadjusted bundler gas surcharge
            uint256 _grossBundlerGasSurcharge =
                (_claims * BUNDLER_SURCHARGE_RATE) / (SURCHARGE_SCALE + ATLAS_SURCHARGE_RATE + BUNDLER_SURCHARGE_RATE);

            // Calculate an estimate for how much gas should be remaining
            // NOTE: There is a free buffer of one SolverOperation because solverIndex starts at 0.
            uint256 _upperGasRemainingEstimate =
                (solverGasLimit * (ctx.solverCount - ctx.solverIndex)) + _BUNDLER_GAS_PENALTY_BUFFER;

            // Increase the _writeoffs value if the bundler set too high of a gas parameter and forced solvers to
            // maintain higher escrow balances.
            if (_gasLeft > _upperGasRemainingEstimate) {
                // Penalize the bundler's gas
                uint256 _bundlerGasOveragePenalty =
                    _grossBundlerGasSurcharge - (_grossBundlerGasSurcharge * _upperGasRemainingEstimate / _gasLeft);
                _writeoffs += _bundlerGasOveragePenalty;
            }
        }
    }

    /// @notice Settles the transaction after execution, determining the final distribution of funds between the winning
    /// solver and the bundler based on the outcome.
    /// @dev This function adjusts the claims, withdrawals, deposits, and surcharges based on the gas used by the
    /// transaction.
    /// @param ctx Context struct containing relavent context information for the Atlas auction.
    function _settle(
        Context memory ctx,
        uint256 solverGasLimit
    )
        internal
        returns (uint256 claimsPaidToBundler, uint256 netAtlasGasSurcharge)
    {
        // NOTE: If there is no winningSolver but the dApp config allows unfulfilled 'successes,' the bundler
        // is treated as the Solver.

        // If a solver won, their address is still in the _solverLock
        address _winningSolver = address(uint160(_solverLock));

        // Load what we can from storage so that it shows up in the gasleft() calc
        uint256 _surcharge = cumulativeSurcharge;

        uint256 _withdrawals = withdrawals;
        uint256 _deposits = deposits;
        (uint256 _claims, uint256 _writeoffs) = _getAdjustedClaimsAndWriteoffs(ctx, solverGasLimit);

        netAtlasGasSurcharge =
            (_claims * ATLAS_SURCHARGE_RATE) / (SURCHARGE_SCALE + ATLAS_SURCHARGE_RATE + BUNDLER_SURCHARGE_RATE);

        // Update the stored cumulative Surcharge
        cumulativeSurcharge = _surcharge + netAtlasGasSurcharge;

        // Handle the settlement accounting logs
        if (!ctx.solverSuccessful) {
            // CASE: No solver was successful

            // Ignore assigning to the winningSolver, just refund the bet deposits to the bundler if applicable
            if (_deposits < _withdrawals + netAtlasGasSurcharge) {
                // NOTE: We assume the bundler is fully on the hook for the gas, so we ignore claims and writeoffs
                // and focus exclusively on deposits and withdrawals.
                // The "+ netAtlasGasSurcharge" forces Bundler to pay the surcharge
                revert InsufficientTotalBalance(_withdrawals + netAtlasGasSurcharge - _deposits);
            }
            claimsPaidToBundler = _deposits - _withdrawals;
        } else if (_winningSolver == ctx.bundler) {
            // CASE: The winning solver is also the bundler
            if (_deposits < _withdrawals + netAtlasGasSurcharge) {
                // CASE: in deficit, subtract from bonded balance
                uint256 amountOwed = _withdrawals + netAtlasGasSurcharge - _deposits;
                uint256 deficit = _assign(_winningSolver, amountOwed, true, false);
                if (deficit > 0) {
                    revert InsufficientTotalBalance(deficit); // Revert if insufficient bonded balance.
                }
                claimsPaidToBundler = 0; // Bundler-Solver is in deficit, no need to pay them.
            } else {
                // CASE: in surplus, add to bonded balance by crediting the bundler at bottom of function
                claimsPaidToBundler = _deposits - _withdrawals - netAtlasGasSurcharge;
            }
        } else if (_writeoffs + _deposits < _claims + _withdrawals) {
            // CASE: Not a special bundler, solver successful, balance in deficit.
            // NOTE _claims and _writeoffs already have the Gas Surcharges factored in
            uint256 amountOwed = _claims + _withdrawals - _writeoffs - _deposits;
            uint256 deficit = _assign(_winningSolver, amountOwed, true, false);
            if (deficit > 0) {
                // CASE: Solver's bonded balance isn't enough to cover the amount owed, and the
                // winning solver is unrelated to the bundler. The Bundler is not the Solver.
                if (deficit > _claims - _writeoffs - netAtlasGasSurcharge) {
                    // CASE: The deficit is too large to writeoff by having the Bundler absorb the cost
                    revert InsufficientTotalBalance(deficit);
                } else {
                    // CASE: We can writeoff the deficit (Bundler has already paid the gas anyway)
                    // TODO: Ensure incentive compatibility
                    _writeoffs += deficit;
                }
            }
            claimsPaidToBundler = _claims - _writeoffs - netAtlasGasSurcharge;
        } else {
            // CASE: in surplus, add to bonded balance
            uint256 amountCredited = _deposits + _writeoffs - _claims - _withdrawals;
            _credit(_winningSolver, amountCredited);
            claimsPaidToBundler = _claims - _writeoffs - netAtlasGasSurcharge;
        }

        if (claimsPaidToBundler > 0) {
            if (msg.value == 0) {
                _credit(ctx.bundler, claimsPaidToBundler);
            } else if (msg.value < claimsPaidToBundler) {
                _credit(ctx.bundler, claimsPaidToBundler - msg.value);
                SafeTransferLib.safeTransferETH(ctx.bundler, msg.value);
            } else {
                SafeTransferLib.safeTransferETH(ctx.bundler, claimsPaidToBundler);
            }
        }

        return (claimsPaidToBundler, netAtlasGasSurcharge);
    }

    /// @notice Calculates the gas cost of the calldata used to execute a SolverOperation.
    /// @param calldataLength The length of the `data` field in the SolverOperation.
    /// @return calldataCost The gas cost of the calldata used to execute the SolverOperation.
    function _getCalldataCost(uint256 calldataLength) internal view returns (uint256 calldataCost) {
        // NOTE: Alter this for L2s.

        // _SOLVER_OP_BASE_CALLDATA = SolverOperation calldata length excluding solverOp.data
        calldataCost = (calldataLength + _SOLVER_OP_BASE_CALLDATA) * _CALLDATA_LENGTH_PREMIUM * tx.gasprice;
    }
}<|MERGE_RESOLUTION|>--- conflicted
+++ resolved
@@ -41,14 +41,10 @@
         if (_lock.activeEnvironment != msg.sender) {
             revert InvalidExecutionEnvironment(_lock.activeEnvironment);
         }
-<<<<<<< HEAD
-        if (_lock.phase > ExecutionPhase.SolverOperation) revert WrongPhase();
+        if (_lock.phase > uint8(ExecutionPhase.SolverOperations)) revert WrongPhase();
 
         (, bool calledBack, bool fulfilled) = _solverLockData();
         if (calledBack || fulfilled) revert WrongPhase();
-=======
-        if (_lock.phase > uint8(ExecutionPhase.SolverOperations)) revert WrongPhase();
->>>>>>> 5beb344f
 
         if (_borrow(amount)) {
             SafeTransferLib.safeTransferETH(msg.sender, amount);
@@ -97,11 +93,7 @@
         if (_lock.activeEnvironment != environment) {
             revert InvalidExecutionEnvironment(_lock.activeEnvironment);
         }
-<<<<<<< HEAD
-        if (_lock.phase != ExecutionPhase.SolverOperation) {
-=======
-        if (_lock.phase != uint8(ExecutionPhase.SolverOperations)) {
->>>>>>> 5beb344f
+        if (_lock.phase != uint8(ExecutionPhase.SolverOperation)) {
             revert WrongPhase();
         }
 
