//SPDX-License-Identifier: BUSL-1.1
pragma solidity 0.8.22;

import "src/contracts/types/EscrowTypes.sol";
import "src/contracts/types/LockTypes.sol";
import { AtlasEvents } from "src/contracts/types/AtlasEvents.sol";
import { AtlasErrors } from "src/contracts/types/AtlasErrors.sol";
import { AtlasConstants } from "src/contracts/types/AtlasConstants.sol";

/// @title Storage
/// @author FastLane Labs
/// @notice Storage manages all storage variables and constants for the Atlas smart contract.
contract Storage is AtlasEvents, AtlasErrors, AtlasConstants {
    uint256 public immutable ESCROW_DURATION;
    address public immutable VERIFICATION;
    address public immutable SIMULATOR;

    // AtlETH ERC-20 public constants
    string public constant name = "Atlas ETH";
    string public constant symbol = "atlETH";
    uint8 public constant decimals = 18;

    // Gas Accounting public constants
    uint256 public constant SURCHARGE_RATE = 1_000_000; // 1_000_000 / 10_000_000 = 10%
    uint256 public constant SURCHARGE_SCALE = 10_000_000; // 10_000_000 / 10_000_000 = 100%

    // AtlETH EIP-2612 constants
    uint256 internal immutable _INITIAL_CHAIN_ID;
    bytes32 internal immutable _INITIAL_DOMAIN_SEPARATOR;

    // AtlETH ERC-20 storage
    uint256 public totalSupply;
    uint256 public bondedTotalSupply;

    mapping(address => uint256) public nonces;
    mapping(address => EscrowAccountBalance) internal _balanceOf;
    mapping(address => mapping(address => uint256)) public allowance;
    mapping(address => EscrowAccountAccessData) public accessData;
    mapping(bytes32 => bool) internal _solverOpHashes; // NOTE: Only used for when allowTrustedOpHash is enabled

<<<<<<< HEAD
    // Escrow constants
    uint256 internal constant _VALIDATION_GAS_LIMIT = 500_000;
    uint256 internal constant _SOLVER_GAS_LIMIT_BUFFER_PERCENTAGE = 5; // out of 100 = 5%
    uint256 internal constant _SOLVER_GAS_LIMIT_SCALE = 100; // out of 100 = 100%
    uint256 internal constant _FASTLANE_GAS_BUFFER = 125_000; // integer amount

    // Gas Accounting constants
    uint256 public constant SURCHARGE_RATE = 1_000_000; // 1_000_000 / 10_000_000 = 10%
    uint256 public constant SURCHARGE_SCALE = 10_000_000; // 10_000_000 / 10_000_000 = 100%
    uint256 internal constant _CALLDATA_LENGTH_PREMIUM = 32; // 16 (default) * 2
    uint256 internal constant _SOLVER_OP_BASE_CALLDATA = 608; // SolverOperation calldata length excluding solverOp.data
    uint256 internal constant _SOLVER_LOCK_GAS_BUFFER = 5000; // Base gas charged to solver in `_releaseSolverLock()`

    // First 160 bits of `_solverLock` below are the address of the current solver.
    // The 161st bit represents whether the solver has called back via `reconcile`.
    // The 162nd bit represents whether the solver's outstanding debt has been repaid via `reconcile`.
    uint256 internal constant _SOLVER_CALLED_BACK_MASK = 1 << 161;
    uint256 internal constant _SOLVER_FULFILLED_MASK = 1 << 162;

=======
>>>>>>> b45dca1e
    // atlETH GasAccounting storage
    uint256 public cumulativeSurcharge; // Cumulative gas surcharges collected
    address public surchargeRecipient; // Fastlane surcharge recipient
    address public pendingSurchargeRecipient; // For 2-step transfer process

    // Atlas SafetyLocks (transient storage)
    address public lock; // transient storage
    address public activeUser; // transient storage
    address public activeControl; // transient storage
    uint256 public activeCallConfig; // transient storage

    uint256 public claims; // transient storage
    uint256 public withdrawals; // transient storage
    uint256 public deposits; // transient storage
    uint256 internal _solverLock; // transient storage

    constructor(
        uint256 _escrowDuration,
        address _verification,
        address _simulator,
        address _surchargeRecipient
    )
        payable
    {
        ESCROW_DURATION = _escrowDuration;
        VERIFICATION = _verification;
        SIMULATOR = _simulator;
        _INITIAL_CHAIN_ID = block.chainid;
        _INITIAL_DOMAIN_SEPARATOR = _computeDomainSeparator();

        // Gas Accounting
        // Initialized with msg.value to seed flash loan liquidity
        cumulativeSurcharge = msg.value;
        surchargeRecipient = _surchargeRecipient;

        // TODO remove these when transient storage behaviour is implemented
        // Gas Accounting - transient storage (delete this from constructor post dencun)
        lock = _UNLOCKED; // TODO rename to activeExecutionEnvironment for clarity
        activeUser = _UNLOCKED;
        activeControl = _UNLOCKED;
        activeCallConfig = _UNLOCKED_UINT;

        claims = type(uint256).max;
        withdrawals = type(uint256).max;
        deposits = type(uint256).max;
        _solverLock = _UNLOCKED_UINT;

        emit SurchargeRecipientTransferred(_surchargeRecipient);
    }

    /// @notice Returns information about the current state of the solver lock.
    /// @return currentSolver Address of the current solver.
    /// @return calledBack Boolean indicating whether the solver has called back via `reconcile`.
    /// @return fulfilled Boolean indicating whether the solver's outstanding debt has been repaid via `reconcile`.
    function solverLockData() public view returns (address currentSolver, bool calledBack, bool fulfilled) {
        uint256 solverLock = _solverLock;
        currentSolver = address(uint160(solverLock));
        calledBack = solverLock & _SOLVER_CALLED_BACK_MASK != 0;
        fulfilled = solverLock & _SOLVER_FULFILLED_MASK != 0;
    }

    /// @notice Returns the address of the current solver.
    /// @return Address of the current solver.
    function solver() public view returns (address) {
        return address(uint160(_solverLock));
    }

    /// @notice Returns the EIP-712 domain separator for permit signatures, implemented in AtlETH.
    /// @return bytes32 Domain separator hash.
    function _computeDomainSeparator() internal view virtual returns (bytes32) { }
}<|MERGE_RESOLUTION|>--- conflicted
+++ resolved
@@ -38,28 +38,6 @@
     mapping(address => EscrowAccountAccessData) public accessData;
     mapping(bytes32 => bool) internal _solverOpHashes; // NOTE: Only used for when allowTrustedOpHash is enabled
 
-<<<<<<< HEAD
-    // Escrow constants
-    uint256 internal constant _VALIDATION_GAS_LIMIT = 500_000;
-    uint256 internal constant _SOLVER_GAS_LIMIT_BUFFER_PERCENTAGE = 5; // out of 100 = 5%
-    uint256 internal constant _SOLVER_GAS_LIMIT_SCALE = 100; // out of 100 = 100%
-    uint256 internal constant _FASTLANE_GAS_BUFFER = 125_000; // integer amount
-
-    // Gas Accounting constants
-    uint256 public constant SURCHARGE_RATE = 1_000_000; // 1_000_000 / 10_000_000 = 10%
-    uint256 public constant SURCHARGE_SCALE = 10_000_000; // 10_000_000 / 10_000_000 = 100%
-    uint256 internal constant _CALLDATA_LENGTH_PREMIUM = 32; // 16 (default) * 2
-    uint256 internal constant _SOLVER_OP_BASE_CALLDATA = 608; // SolverOperation calldata length excluding solverOp.data
-    uint256 internal constant _SOLVER_LOCK_GAS_BUFFER = 5000; // Base gas charged to solver in `_releaseSolverLock()`
-
-    // First 160 bits of `_solverLock` below are the address of the current solver.
-    // The 161st bit represents whether the solver has called back via `reconcile`.
-    // The 162nd bit represents whether the solver's outstanding debt has been repaid via `reconcile`.
-    uint256 internal constant _SOLVER_CALLED_BACK_MASK = 1 << 161;
-    uint256 internal constant _SOLVER_FULFILLED_MASK = 1 << 162;
-
-=======
->>>>>>> b45dca1e
     // atlETH GasAccounting storage
     uint256 public cumulativeSurcharge; // Cumulative gas surcharges collected
     address public surchargeRecipient; // Fastlane surcharge recipient
