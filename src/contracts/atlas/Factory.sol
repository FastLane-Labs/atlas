//SPDX-License-Identifier: BUSL-1.1
pragma solidity ^0.8.16;

import {IDAppControl} from "../interfaces/IDAppControl.sol";

import {Escrow} from "./Escrow.sol";
import {Mimic} from "./Mimic.sol";
import {ExecutionEnvironment} from "./ExecutionEnvironment.sol";
import {Permit69} from "../common/Permit69.sol";

import "../types/CallTypes.sol";

import "forge-std/Test.sol";

contract Factory is Test, Escrow, Permit69 {
    //address immutable public atlas;
    bytes32 public immutable salt;
    address public immutable execution;

    constructor(uint32 _escrowDuration) Escrow(_escrowDuration) {
        //atlas = msg.sender;
        salt = keccak256(abi.encodePacked(block.chainid, atlas, "Atlas 1.0"));

        execution =
<<<<<<< HEAD
            _deployExecutionEnvironmentTemplate(address(this), ProtocolCall({to: address(0), callConfig: uint32(0)}));
=======
            _deployExecutionEnvironmentTemplate(address(this), DAppConfig({to: address(0), callConfig: uint16(0)}));
>>>>>>> ed94c0a8
    }

    // GETTERS
    function environment() public view override returns (address _environment) {
        _environment = activeEnvironment;
    }

    function getEscrowAddress() external view returns (address escrowAddress) {
        escrowAddress = atlas;
    }

    function getExecutionEnvironment(UserOperation calldata userOp, address controller)
        external
        view
        returns (address executionEnvironment)
    {
        executionEnvironment = _getExecutionEnvironment(userOp.call.from, controller.codehash, controller);
    }

    function _getExecutionEnvironment(address user, bytes32 controlCodeHash, address controller)
        internal
        view
        returns (address executionEnvironment)
    {
        DAppConfig memory dConfig = IDAppControl(controller).getDAppConfig();
        
        executionEnvironment = _getExecutionEnvironmentCustom(user, controlCodeHash, dConfig.to, dConfig.callConfig);
    }

    // NOTE: This func is used to generate the address of user ExecutionEnvironments that have
<<<<<<< HEAD
    // been deprecated due to ProtocolControl changes of callConfig.
    function _getExecutionEnvironmentCustom(address user, bytes32 controlCodeHash, address protocolControl, uint32 callConfig)
=======
    // been deprecated due to DAppControl changes of callConfig.
    function _getExecutionEnvironmentCustom(address user, bytes32 controlCodeHash, address controller, uint16 callConfig)
>>>>>>> ed94c0a8
        internal
        view
        override
        returns (address executionEnvironment)
    {
        executionEnvironment = address(
            uint160(
                uint256(
                    keccak256(
                        abi.encodePacked(
                            bytes1(0xff),
                            address(this),
                            salt,
                            keccak256(
                                abi.encodePacked(
                                    _getMimicCreationCode(
                                        controller, callConfig, execution, user, controlCodeHash
                                    )
                                )
                            )
                        )
                    )
                )
            )
        );
    }

    function _setExecutionEnvironment(DAppConfig calldata dConfig, address user, bytes32 controlCodeHash)
        internal
        returns (address executionEnvironment)
    {
        bytes memory creationCode =
            _getMimicCreationCode(dConfig.to, dConfig.callConfig, execution, user, controlCodeHash);

        executionEnvironment = address(
            uint160(
                uint256(
                    keccak256(
                        abi.encodePacked(
                            bytes1(0xff),
                            address(this),
                            salt,
                            keccak256(abi.encodePacked(creationCode))
                        )
                    )
                )
            )
        );

        if (executionEnvironment.codehash == bytes32(0)) {
            bytes32 memSalt = salt;
            assembly {
                executionEnvironment := create2(0, add(creationCode, 32), mload(creationCode), memSalt)
            }
        }
    }

    function _deployExecutionEnvironmentTemplate(address, DAppConfig memory) internal returns (address executionEnvironment) {
        ExecutionEnvironment _environment = new ExecutionEnvironment{
            salt: salt
        }(atlas);

        executionEnvironment = address(_environment);
    }

    function _getMimicCreationCode(
<<<<<<< HEAD
        address protocolControl,
        uint32 callConfig,
=======
        address controller,
        uint16 callConfig,
>>>>>>> ed94c0a8
        address executionLib,
        address user,
        bytes32 controlCodeHash
    ) internal pure returns (bytes memory creationCode) {
        // NOTE: Changing compiler settings or solidity versions can break this.
        creationCode = type(Mimic).creationCode;
        assembly {
            mstore(add(creationCode, 85), add(shl(96, executionLib), 0x73ffffffffffffffffffffff))
            mstore(add(creationCode, 131), add(shl(96, user), 0x73ffffffffffffffffffffff))
            mstore(
                add(creationCode, 152),
<<<<<<< HEAD
                add(
                    shl(96, protocolControl), 
                    add(
                        add(
                            shl(88, 0x63), 
                            shl(56, callConfig)
                        ), 
                        0x7f000000000000
                    )
                )
=======
                add(shl(96, controller), add(add(shl(88, 0x61), shl(72, callConfig)), 0x7f0000000000000000))
>>>>>>> ed94c0a8
            )
            mstore(add(creationCode, 178), controlCodeHash)
        }
    }
}<|MERGE_RESOLUTION|>--- conflicted
+++ resolved
@@ -22,11 +22,7 @@
         salt = keccak256(abi.encodePacked(block.chainid, atlas, "Atlas 1.0"));
 
         execution =
-<<<<<<< HEAD
-            _deployExecutionEnvironmentTemplate(address(this), ProtocolCall({to: address(0), callConfig: uint32(0)}));
-=======
-            _deployExecutionEnvironmentTemplate(address(this), DAppConfig({to: address(0), callConfig: uint16(0)}));
->>>>>>> ed94c0a8
+            _deployExecutionEnvironmentTemplate(address(this), DAppConfig({to: address(0), callConfig: uint32(0)}));
     }
 
     // GETTERS
@@ -57,13 +53,8 @@
     }
 
     // NOTE: This func is used to generate the address of user ExecutionEnvironments that have
-<<<<<<< HEAD
-    // been deprecated due to ProtocolControl changes of callConfig.
-    function _getExecutionEnvironmentCustom(address user, bytes32 controlCodeHash, address protocolControl, uint32 callConfig)
-=======
     // been deprecated due to DAppControl changes of callConfig.
-    function _getExecutionEnvironmentCustom(address user, bytes32 controlCodeHash, address controller, uint16 callConfig)
->>>>>>> ed94c0a8
+    function _getExecutionEnvironmentCustom(address user, bytes32 controlCodeHash, address controller, uint32 callConfig)
         internal
         view
         override
@@ -130,13 +121,8 @@
     }
 
     function _getMimicCreationCode(
-<<<<<<< HEAD
-        address protocolControl,
+        address controller,
         uint32 callConfig,
-=======
-        address controller,
-        uint16 callConfig,
->>>>>>> ed94c0a8
         address executionLib,
         address user,
         bytes32 controlCodeHash
@@ -148,9 +134,8 @@
             mstore(add(creationCode, 131), add(shl(96, user), 0x73ffffffffffffffffffffff))
             mstore(
                 add(creationCode, 152),
-<<<<<<< HEAD
                 add(
-                    shl(96, protocolControl), 
+                    shl(96, controller), 
                     add(
                         add(
                             shl(88, 0x63), 
@@ -159,9 +144,6 @@
                         0x7f000000000000
                     )
                 )
-=======
-                add(shl(96, controller), add(add(shl(88, 0x61), shl(72, callConfig)), 0x7f0000000000000000))
->>>>>>> ed94c0a8
             )
             mstore(add(creationCode, 178), controlCodeHash)
         }
