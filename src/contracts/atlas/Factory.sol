--- conflicted
+++ resolved
@@ -16,11 +16,7 @@
 contract Factory is Escrow {
     //address immutable public atlas;
     using CallBits for uint32;
-<<<<<<< HEAD
 
-=======
-    
->>>>>>> 69051ddb
     bytes32 public immutable salt;
     address public immutable executionTemplate;
 
@@ -34,8 +30,9 @@
         //atlas = msg.sender;
         salt = keccak256(abi.encodePacked(block.chainid, atlas, "Atlas 1.0"));
 
-        executionTemplate =
-            _deployExecutionEnvironmentTemplate(address(this), DAppConfig({to: address(0), callConfig: uint32(0), bidToken: address(0)}));
+        executionTemplate = _deployExecutionEnvironmentTemplate(
+            address(this), DAppConfig({to: address(0), callConfig: uint32(0), bidToken: address(0)})
+        );
     }
 
     // GETTERS
@@ -45,14 +42,18 @@
 
     function execution() external view returns (address) {
         return executionTemplate;
-    } 
+    }
 
     function createExecutionEnvironment(address dAppControl) external returns (address executionEnvironment) {
         executionEnvironment = _setExecutionEnvironment(dAppControl, msg.sender, dAppControl.codehash);
         _initializeNonce(msg.sender);
     }
 
-    function getExecutionEnvironment(address user, address dAppControl) external view returns (address executionEnvironment, uint32 callConfig, bool exists) {
+    function getExecutionEnvironment(address user, address dAppControl)
+        external
+        view
+        returns (address executionEnvironment, uint32 callConfig, bool exists)
+    {
         callConfig = IDAppControl(dAppControl).callConfig();
         executionEnvironment = _getExecutionEnvironmentCustom(user, dAppControl.codehash, dAppControl, callConfig);
         exists = executionEnvironment.codehash != bytes32(0);
@@ -63,45 +64,19 @@
         view
         returns (address executionEnvironment)
     {
-<<<<<<< HEAD
-        DAppConfig memory dConfig = IDAppControl(controller).getDAppConfig();
+        uint32 callConfig = IDAppControl(controller).callConfig();
 
-        executionEnvironment = _getExecutionEnvironmentCustom(user, controlCodeHash, dConfig.to, dConfig.callConfig);
-=======
-        uint32 callConfig = IDAppControl(controller).callConfig();
-        
         executionEnvironment = _getExecutionEnvironmentCustom(user, controlCodeHash, controller, callConfig);
->>>>>>> 69051ddb
     }
 
     // NOTE: This func is used to generate the address of user ExecutionEnvironments that have
     // been deprecated due to DAppControl changes of callConfig.
-<<<<<<< HEAD
     function _getExecutionEnvironmentCustom(
         address user,
         bytes32 controlCodeHash,
         address controller,
         uint32 callConfig
     ) internal view override returns (address executionEnvironment) {
-        /*
-        if (controlCodeHash == bytes32(0)) {
-            controlCodeHash = controller.codehash;
-        }
-
-        if (callConfig == 0) {
-            callConfig = CallBits.buildCallConfig(controller);
-        }
-        */
-
-=======
-    function _getExecutionEnvironmentCustom(address user, bytes32 controlCodeHash, address controller, uint32 callConfig)
-        internal
-        view
-        override
-        returns (address executionEnvironment)
-    {
-        
->>>>>>> 69051ddb
         executionEnvironment = address(
             uint160(
                 uint256(
@@ -111,15 +86,7 @@
                             address(this),
                             salt,
                             keccak256(
-                                abi.encodePacked(
-<<<<<<< HEAD
-                                    _getMimicCreationCode(controller, callConfig, execution, user, controlCodeHash)
-=======
-                                    _getMimicCreationCode(
-                                        controller, callConfig, user, controlCodeHash
-                                    )
->>>>>>> 69051ddb
-                                )
+                                abi.encodePacked(_getMimicCreationCode(controller, callConfig, user, controlCodeHash))
                             )
                         )
                     )
@@ -134,8 +101,7 @@
     {
         uint32 callConfig = IDAppControl(dAppControl).callConfig();
 
-        bytes memory creationCode =
-            _getMimicCreationCode(dAppControl, callConfig, user, controlCodeHash);
+        bytes memory creationCode = _getMimicCreationCode(dAppControl, callConfig, user, controlCodeHash);
 
         executionEnvironment = address(
             uint160(
@@ -168,12 +134,11 @@
         executionEnvironment = address(_environment);
     }
 
-    function _getMimicCreationCode(
-        address controller,
-        uint32 callConfig,
-        address user,
-        bytes32 controlCodeHash
-    ) internal view returns (bytes memory creationCode) {
+    function _getMimicCreationCode(address controller, uint32 callConfig, address user, bytes32 controlCodeHash)
+        internal
+        view
+        returns (bytes memory creationCode)
+    {
         address executionLib = executionTemplate;
         // NOTE: Changing compiler settings or solidity versions can break this.
         creationCode = type(Mimic).creationCode;
