//SPDX-License-Identifier: BUSL-1.1
pragma solidity 0.8.22;

import { EIP712 } from "openzeppelin-contracts/contracts/utils/cryptography/EIP712.sol";
import { ECDSA } from "openzeppelin-contracts/contracts/utils/cryptography/ECDSA.sol";
import { SignatureChecker } from "openzeppelin-contracts/contracts/utils/cryptography/SignatureChecker.sol";
import { DAppIntegration } from "src/contracts/atlas/DAppIntegration.sol";

import { EscrowBits } from "src/contracts/libraries/EscrowBits.sol";
import { CallBits } from "src/contracts/libraries/CallBits.sol";
import { CallVerification } from "src/contracts/libraries/CallVerification.sol";
import { AtlasErrors } from "src/contracts/types/AtlasErrors.sol";
import { AtlasConstants } from "src/contracts/types/AtlasConstants.sol";
import "src/contracts/types/SolverCallTypes.sol";
import "src/contracts/types/UserCallTypes.sol";
import "src/contracts/types/DAppApprovalTypes.sol";
import "src/contracts/types/EscrowTypes.sol";
import "src/contracts/types/ValidCallsTypes.sol";

/// @title AtlasVerification
/// @author FastLane Labs
/// @notice AtlasVerification handles the verification of DAppConfigs, UserOperations, SolverOperations, and
/// DAppOperations within a metacall to ensure that calldata sourced from various parties is safe and valid.
contract AtlasVerification is EIP712, DAppIntegration, AtlasConstants {
    using ECDSA for bytes32;
    using CallBits for uint32;
    using CallVerification for UserOperation;

    constructor(address _atlas) EIP712("AtlasVerification", "1.0") DAppIntegration(_atlas) { }

    /// @notice The validateCalls function verifies the validity of the metacall calldata components.
    /// @param dConfig Configuration data for the DApp involved, containing execution parameters and settings.
    /// @param userOp The UserOperation struct of the metacall.
    /// @param solverOps An array of SolverOperation structs.
    /// @param dAppOp The DAppOperation struct of the metacall.
    /// @param msgValue The ETH value sent with the metacall transaction.
    /// @param msgSender The forwarded msg.sender of the original metacall transaction in the Atlas contract.
    /// @param isSimulation A boolean indicating if the call is a simulation.
    /// @return The result of the ValidCalls check, in enum ValidCallsResult form.
    function validateCalls(
        DAppConfig calldata dConfig,
        UserOperation calldata userOp,
        SolverOperation[] calldata solverOps,
        DAppOperation calldata dAppOp,
        uint256 msgValue,
        address msgSender,
        bool isSimulation
    )
        external
        returns (ValidCallsResult)
    {
        if (msg.sender != ATLAS) revert AtlasErrors.InvalidCaller();
        // Verify that the calldata injection came from the dApp frontend
        // and that the signatures are valid.

<<<<<<< HEAD
        if (dConfig.callConfig.needsPreOpsReturnData() && dConfig.callConfig.needsUserReturnData()) {
            // Max one of preOps or userOp return data can be tracked, not both
            return (userOpHash, ValidCallsResult.InvalidCallConfig);
        }

=======
        bytes32 userOpHash = _getUserOperationHash(userOp);
>>>>>>> 89fc96db
        // CASE: Solvers trust app to update content of UserOp after submission of solverOp
        if (dConfig.callConfig.allowsTrustedOpHash()) {
            // SessionKey must match explicitly - cannot be skipped
            if (userOp.sessionKey != dAppOp.from && !isSimulation) {
                return ValidCallsResult.InvalidAuctioneer;
            }

            // msgSender (the bundler) must be userOp.from, userOp.sessionKey / dappOp.from, or dappOp.bundler
            if (!(msgSender == dAppOp.from || msgSender == dAppOp.bundler || msgSender == userOp.from) && !isSimulation)
            {
                return ValidCallsResult.InvalidBundler;
            }
        }

        uint256 solverOpCount = solverOps.length;

        {
            // bypassSignatoryApproval still verifies signature match, but does not check
            // if dApp owner approved the signor.
            (ValidCallsResult verifyAuctioneerResult, bool bypassSignatoryApproval) =
                _verifyAuctioneer(dConfig, userOp, solverOps, dAppOp, msgSender);

            if (verifyAuctioneerResult != ValidCallsResult.Valid && !isSimulation) {
                return verifyAuctioneerResult;
            }

            // Check dapp signature
            ValidCallsResult verifyDappResult =
                _verifyDApp(dConfig, dAppOp, msgSender, bypassSignatoryApproval, isSimulation);
            if (verifyDappResult != ValidCallsResult.Valid) {
                return verifyDappResult;
            }

            // Check user signature
            ValidCallsResult verifyUserResult = _verifyUser(dConfig, userOp, userOpHash, msgSender, isSimulation);
            if (verifyUserResult != ValidCallsResult.Valid) {
                return verifyUserResult;
            }

            // Check number of solvers not greater than max, to prevent overflows in `callIndex`
            if (solverOpCount > _MAX_SOLVERS) {
                return ValidCallsResult.TooManySolverOps;
            }

            // Check if past user's deadline
            if (userOp.deadline != 0 && block.number > userOp.deadline) {
                return ValidCallsResult.UserDeadlineReached;
            }

            // Check if past dapp's deadline
            if (dAppOp.deadline != 0 && block.number > dAppOp.deadline) {
                return ValidCallsResult.DAppDeadlineReached;
            }

            // Check gas price is within user's limit
            if (tx.gasprice > userOp.maxFeePerGas) {
                return ValidCallsResult.GasPriceHigherThanMax;
            }

            // Check that the value of the tx is greater than or equal to the value specified
            if (msgValue < userOp.value) {
                return ValidCallsResult.TxValueLowerThanCallValue;
            }

            // Check the call config read at the start of the metacall is same as user expected (as set in userOp)
            if (dConfig.callConfig != userOp.callConfig) {
                return ValidCallsResult.CallConfigMismatch;
            }
        }

        // Check if the call configuration is valid
        ValidCallsResult verifyCallConfigResult = _verifyCallConfig(dConfig.callConfig);
        if (verifyCallConfigResult != ValidCallsResult.Valid) {
            return verifyCallConfigResult;
        }

        // Some checks are only needed when call is not a simulation
        if (isSimulation) {
            // Add all solver ops if simulation
            return ValidCallsResult.Valid;
        }

        // Verify a solver was successfully verified.
        if (solverOpCount == 0) {
            if (!dConfig.callConfig.allowsZeroSolvers()) {
                return ValidCallsResult.NoSolverOp;
            }

            if (dConfig.callConfig.needsFulfillment()) {
                return ValidCallsResult.NoSolverOp;
            }
        }

        if (userOpHash != dAppOp.userOpHash) {
            return ValidCallsResult.OpHashMismatch;
        }

        return ValidCallsResult.Valid;
    }

    /// @notice The verifySolverOp function verifies the validity of a SolverOperation.
    /// @param solverOp The SolverOperation struct to verify.
    /// @param userOpHash The hash of the associated UserOperation struct.
    /// @param userMaxFeePerGas The maximum fee per gas the user is willing to pay.
    /// @param bundler The address of the bundler.
    /// @return result The result of the SolverOperation verification, containing SolverOutcome info in a bitmap.
    function verifySolverOp(
        SolverOperation calldata solverOp,
        bytes32 userOpHash,
        uint256 userMaxFeePerGas,
        address bundler
    )
        external
        view
        returns (uint256 result)
    {
        if (bundler == solverOp.from || _verifySolverSignature(solverOp)) {
            // Validate solver signature
            // NOTE: First two failures are the bundler's fault - solver does not
            // owe a gas refund to the bundler.
            if (solverOp.userOpHash != userOpHash) {
                result |= (1 << uint256(SolverOutcome.InvalidUserHash));
            }

            if (solverOp.to != ATLAS) result |= (1 << uint256(SolverOutcome.InvalidTo));

            // NOTE: The next three failures below here are the solver's fault, and as a result
            // they are on the hook for their own gas cost.
            if (tx.gasprice > solverOp.maxFeePerGas) result |= (1 << uint256(SolverOutcome.GasPriceOverCap));

            if (solverOp.maxFeePerGas < userMaxFeePerGas) {
                result |= (1 << uint256(SolverOutcome.GasPriceBelowUsers));
            }

            if (solverOp.solver == ATLAS || solverOp.solver == address(this)) {
                result |= (1 << uint256(SolverOutcome.InvalidSolver));
            }
            // NOTE: If result is not set above, result stays 0, therefore result is `canExecute == true`
        } else {
            // No refund
            result |= (1 << uint256(SolverOutcome.InvalidSignature));
        }
    }

    /// @notice The _verifyCallConfig internal function verifies the validity of the call configuration.
    /// @param callConfig The call configuration to verify.
    /// @return The result of the ValidCalls check, in enum ValidCallsResult form.
    function _verifyCallConfig(uint32 callConfig) internal pure returns (ValidCallsResult) {
        CallConfig memory decodedCallConfig = CallBits.decodeCallConfig(callConfig);
        if (decodedCallConfig.userNoncesSequential && decodedCallConfig.dappNoncesSequential) {
            // Max one of user or dapp nonces can be sequential, not both
            return ValidCallsResult.BothUserAndDAppNoncesCannotBeSequential;
        }
        if (decodedCallConfig.invertBidValue && decodedCallConfig.exPostBids) {
            // If both invertBidValue and exPostBids are true, solver's retreived bid cannot be determined
            return ValidCallsResult.InvertBidValueCannotBeExPostBids;
        }
        return ValidCallsResult.Valid;
    }

    /// @notice The _verifyAuctioneer internal function is called by _validCalls to verify that the auctioneer of the
    /// metacall is valid according to the rules set in the DAppConfig.
    /// @param dConfig Configuration data for the DApp involved, containing execution parameters and settings.
    /// @param userOp The UserOperation struct of the metacall.
    /// @param solverOps An array of SolverOperation structs.
    /// @param dAppOp The DAppOperation struct of the metacall.
    /// @param msgSender The bundler (msg.sender) of the metacall transaction in the Atlas contract.
    /// @return validCallsResult The result of the ValidCalls check, in enum ValidCallsResult form.
    /// @return bypassSignatoryApproval A boolean indicating if the signatory approval check should be bypassed.
    function _verifyAuctioneer(
        DAppConfig calldata dConfig,
        UserOperation calldata userOp,
        SolverOperation[] calldata solverOps,
        DAppOperation calldata dAppOp,
        address msgSender
    )
        internal
        pure
        returns (ValidCallsResult validCallsResult, bool bypassSignatoryApproval)
    {
        if (
            dConfig.callConfig.verifyCallChainHash()
                && dAppOp.callChainHash != CallVerification.getCallChainHash(dConfig, userOp, solverOps)
        ) return (ValidCallsResult.InvalidCallChainHash, false);

        if (dConfig.callConfig.allowsUserAuctioneer() && dAppOp.from == userOp.sessionKey) {
            return (ValidCallsResult.Valid, true);
        }

        if (dConfig.callConfig.allowsSolverAuctioneer() && solverOps.length > 0) {
            // If the solver is the auctioneer, there must be exactly 1 solver
            if (dAppOp.from == solverOps[0].from) {
                if (solverOps.length != 1) {
                    // If not exactly one solver and first solver is auctioneer
                    // => invalid
                    return (ValidCallsResult.TooManySolverOps, false);
                } else if (msgSender == solverOps[0].from) {
                    // If exactly one solver AND that solver is auctioneer,
                    // AND the solver is also the bundler,
                    // => valid AND bypass sig approval
                    return (ValidCallsResult.Valid, true);
                }
            }
            // If first solver is not the auctioneer,
            // => valid BUT do not bypass sig approval
        }

        if (dConfig.callConfig.allowsUnknownAuctioneer()) return (ValidCallsResult.Valid, true);

        return (ValidCallsResult.Valid, false);
    }

    /// @notice The getSolverPayload function returns the hash of a SolverOperation struct for use in signatures.
    /// @param solverOp The SolverOperation struct to hash.
    function getSolverPayload(SolverOperation calldata solverOp) external view returns (bytes32 payload) {
        payload = _hashTypedDataV4(_getSolverOpHash(solverOp));
    }

    /// @notice The internal _verifySolverSignature function verifies the signature of a SolverOperation.
    /// @param solverOp The SolverOperation struct to verify.
    /// @return A boolean indicating if the signature is valid.
    function _verifySolverSignature(SolverOperation calldata solverOp) internal view returns (bool) {
        (address signer,) = _hashTypedDataV4(_getSolverOpHash(solverOp)).tryRecover(solverOp.signature);
        return signer == solverOp.from;
    }

    /// @notice The _getSolverOpHash internal function returns the hash of a SolverOperation struct.
    /// @param solverOp The SolverOperation struct to hash.
    /// @return solverOpHash The hash of the SolverOperation struct.
    function _getSolverOpHash(SolverOperation calldata solverOp) internal pure returns (bytes32 solverOpHash) {
        return keccak256(
            abi.encode(
                SOLVER_TYPEHASH,
                solverOp.from,
                solverOp.to,
                solverOp.value,
                solverOp.gas,
                solverOp.maxFeePerGas,
                solverOp.deadline,
                solverOp.solver,
                solverOp.control,
                solverOp.userOpHash,
                solverOp.bidToken,
                solverOp.bidAmount,
                solverOp.data
            )
        );
    }

    //
    // DAPP VERIFICATION
    //

    /// @notice Verifies that the dapp's data matches the data submitted by the user and solvers. NOTE: The dapp's front
    /// end is the last party in the supply chain to submit data.  If any other party (user, solver, FastLane,  or a
    /// collusion between all of them) attempts to alter it, this check will fail.
    /// @param dConfig The DAppConfig containing configuration details.
    /// @param dAppOp The DAppOperation struct of the metacall.
    /// @param msgSender The forwarded msg.sender of the original metacall transaction in the Atlas contract.
    /// @param bypassSignatoryApproval Boolean indicating whether to bypass signatory approval.
    /// @param isSimulation Boolean indicating whether the execution is a simulation.
    /// @return The result of the ValidCalls check, in enum ValidCallsResult form.
    function _verifyDApp(
        DAppConfig memory dConfig,
        DAppOperation calldata dAppOp,
        address msgSender,
        bool bypassSignatoryApproval,
        bool isSimulation
    )
        internal
        returns (ValidCallsResult)
    {
        if (dAppOp.to != ATLAS) return ValidCallsResult.DAppToInvalid;

        bool bypassSignature = msgSender == dAppOp.from || (isSimulation && dAppOp.signature.length == 0);

        if (!bypassSignature && !_verifyDAppSignature(dAppOp)) {
            return ValidCallsResult.DAppSignatureInvalid;
        }

        if (dAppOp.control != dConfig.to) {
            return ValidCallsResult.InvalidControl;
        }

        // Some checks skipped if call is `simUserOperation()`, because the dAppOp struct is not available.
        bool skipDAppOpChecks = isSimulation && dAppOp.from == address(0);

        // If the dapp indicated that they only accept sequential nonces
        // (IE for FCFS execution), check and make sure the order is correct
        // NOTE: allowing only sequential nonces could create a scenario in
        // which builders or validators may be able to profit via censorship.
        // DApps are encouraged to rely on the deadline parameter.
        if (!skipDAppOpChecks) {
            // When not in a simulation, nonces are stored even if the metacall fails, to prevent replay attacks.
            if (
                !_handleDAppNonces(
                    dAppOp.from, dAppOp.nonce, dConfig.callConfig.needsSequentialDAppNonces(), isSimulation
                )
            ) {
                return ValidCallsResult.InvalidDAppNonce;
            }
        }

        // If `_verifyAuctioneer()` allows bypassing signatory approval, the checks below are skipped and we can return
        // Valid here, considering the checks above have all passed.
        if (bypassSignatoryApproval) return ValidCallsResult.Valid;

        // Check actual bundler matches the dApp's intended `dAppOp.bundler`
        // If bundler and auctioneer are the same address, this check is skipped
        if (dAppOp.bundler != address(0) && msgSender != dAppOp.bundler) {
            if (!skipDAppOpChecks && !_isDAppSignatory(dAppOp.control, msgSender)) {
                return ValidCallsResult.InvalidBundler;
            }
        }

        // Make sure the signer is currently enabled by dapp owner
        if (!skipDAppOpChecks && !_isDAppSignatory(dAppOp.control, dAppOp.from)) {
            return ValidCallsResult.DAppNotEnabled;
        }

        return ValidCallsResult.Valid;
    }

    /// @notice The _handleUserNonces internal function handles the verification of user nonces for both sequential and
    /// non-sequential nonce systems.
    /// @param user The address of the user to verify the nonce for.
    /// @param nonce The nonce to verify.
    /// @param sequential A boolean indicating if the nonce mode is sequential (true) or not (false)
    /// @param isSimulation A boolean indicating if the execution is a simulation.
    /// @return validNonce A boolean indicating if the nonce is valid.
    function _handleUserNonces(
        address user,
        uint256 nonce,
        bool sequential,
        bool isSimulation
    )
        internal
        returns (bool validNonce)
    {
        NonceTracker memory nonceTracker = userNonceTrackers[user];
        validNonce = _handleNonces(nonceTracker, user, true, nonce, sequential);
        if (validNonce && !isSimulation) {
            // Update storage only if valid and not in simulation
            userNonceTrackers[user] = nonceTracker;
        }
    }

    /// @notice The _handleDAppNonces internal function handles the verification of dApp signatory nonces for both
    /// sequential and non-sequential nonce systems.
    /// @param dAppSignatory The address of the dApp to verify the nonce for.
    /// @param nonce The nonce to verify.
    /// @param sequential A boolean indicating if the nonce mode is sequential (true) or not (false)
    /// @param isSimulation A boolean indicating if the execution is a simulation.
    /// @return validNonce A boolean indicating if the nonce is valid.
    function _handleDAppNonces(
        address dAppSignatory,
        uint256 nonce,
        bool sequential,
        bool isSimulation
    )
        internal
        returns (bool validNonce)
    {
        NonceTracker memory nonceTracker = dAppNonceTrackers[dAppSignatory];
        validNonce = _handleNonces(nonceTracker, dAppSignatory, false, nonce, sequential);
        if (validNonce && !isSimulation) {
            // Update storage only if valid and not in simulation
            dAppNonceTrackers[dAppSignatory] = nonceTracker;
        }
    }

    /// @notice The _handleNonces internal function handles the verification of nonces for both sequential and
    /// non-sequential nonce systems.
    /// @param nonceTracker The NonceTracker of the account to verify the nonce for.
    /// @param account The address of the account to verify the nonce for.
    /// @param isUser A boolean indicating if the account is a user (true) or a dApp (false).
    /// @param nonce The nonce to verify.
    /// @param sequential A boolean indicating if the nonce mode is sequential (true) or not (false)
    /// @return A boolean indicating if the nonce is valid.
    function _handleNonces(
        NonceTracker memory nonceTracker,
        address account,
        bool isUser,
        uint256 nonce,
        bool sequential
    )
        internal
        returns (bool)
    {
        if (nonce > type(uint128).max - 1) {
            return false;
        }

        // 0 Nonces are not allowed. Nonces start at 1 for both sequential and non-sequential.
        if (nonce == 0) return false;

        if (sequential) {
            // SEQUENTIAL NONCES

            // Nonces must increase by 1 if sequential
            if (nonce != nonceTracker.lastUsedSeqNonce + 1) return false;

            ++nonceTracker.lastUsedSeqNonce;
        } else {
            // NON-SEQUENTIAL NONCES

            // Only 240 nonces per bitmap because uint240 used to track nonces,
            // while an additional uint8 used to track the highest used nonce in the bitmap.
            // Both the uint240 and uint8 are packed into a single storage slot.

            // `nonce` is passed as 1-indexed, but adjusted to 0-indexed for bitmap shift operations.
            // Then `bitmapIndex` is adjusted to be 1-indexed because `highestFullBitmap` initializes at 0, which
            // implies that the first non-full bitmap is at index 1.
            uint256 bitmapIndex = ((nonce - 1) / _NONCES_PER_BITMAP) + 1;
            uint256 bitmapNonce = ((nonce - 1) % _NONCES_PER_BITMAP);

            bytes32 bitmapKey = keccak256(abi.encode(account, isUser, bitmapIndex));
            NonceBitmap memory nonceBitmap = nonceBitmaps[bitmapKey];
            uint256 bitmap = uint256(nonceBitmap.bitmap);

            // Check if nonce has already been used
            if (_nonceUsedInBitmap(bitmap, bitmapNonce)) {
                return false;
            }

            // Mark nonce as used in bitmap
            bitmap |= 1 << bitmapNonce;
            nonceBitmap.bitmap = uint240(bitmap);

            // Update highestUsedNonce if necessary.
            // Add 1 back to bitmapNonce: 1 -> 1, 240 -> 240. As opposed to the shift form used above.
            if (bitmapNonce + 1 > uint256(nonceBitmap.highestUsedNonce)) {
                nonceBitmap.highestUsedNonce = uint8(bitmapNonce + 1);
            }

            // Mark bitmap as full if necessary
            if (bitmap == _FULL_BITMAP) {
                // Update highestFullNonSeqBitmap if necessary
                if (bitmapIndex == nonceTracker.highestFullNonSeqBitmap + 1) {
                    nonceTracker = _incrementHighestFullNonSeqBitmap(nonceTracker, account, isUser);
                }
            }

            nonceBitmaps[bitmapKey] = nonceBitmap;
        }

        return true;
    }

    /// @notice Increments the `highestFullNonSeqBitmap` of a given `nonceTracker` for the specified `account` until a
    /// non-fully utilized bitmap is found.
    /// @param nonceTracker The `NonceTracker` memory structure representing the current state of nonce tracking for a
    /// specific account.
    /// @param account The address of the account for which the nonce tracking is being updated. This is used to
    /// generate a unique key for accessing the correct bitmap from a mapping.
    /// @param isUser A boolean indicating if the account is a user (true) or a dApp (false).
    /// @return nonceTracker The updated `NonceTracker` structure with the `highestFullNonSeqBitmap` field modified to
    /// reflect the highest index of a bitmap that is not fully utilized.
    function _incrementHighestFullNonSeqBitmap(
        NonceTracker memory nonceTracker,
        address account,
        bool isUser
    )
        internal
        view
        returns (NonceTracker memory)
    {
        uint256 bitmap;
        do {
            unchecked {
                ++nonceTracker.highestFullNonSeqBitmap;
            }
            uint256 bitmapIndex = uint256(nonceTracker.highestFullNonSeqBitmap) + 1;
            bytes32 bitmapKey = keccak256(abi.encode(account, isUser, bitmapIndex));
            bitmap = uint256(nonceBitmaps[bitmapKey].bitmap);
        } while (bitmap == _FULL_BITMAP);

        return nonceTracker;
    }

    /// @notice Generates the hash of a DAppOperation struct.
    /// @param dAppOp The DAppOperation struct to hash.
    /// @return dappOpHash The hash of the DAppOperation struct.
    function _getDAppOpHash(DAppOperation calldata dAppOp) internal pure returns (bytes32 dappOpHash) {
        dappOpHash = keccak256(
            abi.encode(
                DAPP_TYPEHASH,
                dAppOp.from,
                dAppOp.to,
                dAppOp.nonce,
                dAppOp.deadline,
                dAppOp.control,
                dAppOp.bundler,
                dAppOp.userOpHash,
                dAppOp.callChainHash
            )
        );
    }

    /// @notice Verifies the signature of a DAppOperation struct.
    /// @param dAppOp The DAppOperation struct to verify.
    /// @return A boolean indicating if the signature is valid.
    function _verifyDAppSignature(DAppOperation calldata dAppOp) internal view returns (bool) {
        (address signer,) = _hashTypedDataV4(_getDAppOpHash(dAppOp)).tryRecover(dAppOp.signature);
        return signer == dAppOp.from;
    }

    /// @notice Generates the hash of a DAppOperation struct.
    /// @param dAppOp The DAppOperation struct to hash.
    /// @return payload The hash of the DAppOperation struct.
    function getDAppOperationPayload(DAppOperation calldata dAppOp) public view returns (bytes32 payload) {
        payload = _hashTypedDataV4(_getDAppOpHash(dAppOp));
    }

    /// @notice Returns the domain separator for the EIP712 signature scheme.
    /// @return domainSeparator The domain separator for the EIP712 signature scheme.
    function getDomainSeparator() external view returns (bytes32 domainSeparator) {
        domainSeparator = _domainSeparatorV4();
    }

    //
    // USER VERIFICATION
    //

    /// @notice Verifies the validity of a UserOperation struct.
    /// @param dConfig Configuration data for the DApp involved, containing execution parameters and settings.
    /// @param userOp The UserOperation struct to verify.
    /// @param msgSender The forwarded msg.sender of the original metacall transaction in the Atlas contract.
    /// @param isSimulation A boolean indicating if the call is a simulation.
    /// @return The result of the UserOperation verification, in enum ValidCallsResult form.
    function _verifyUser(
        DAppConfig memory dConfig,
        UserOperation calldata userOp,
        bytes32 userOpHash,
        address msgSender,
        bool isSimulation
    )
        internal
        returns (ValidCallsResult)
    {
        if (userOp.from == address(this) || userOp.from == ATLAS || userOp.from == userOp.control) {
            return ValidCallsResult.UserFromInvalid;
        }

        // Verify the signature before storing any data to avoid
        // spoof transactions clogging up dapp userNonces

        // if (userOp.callConfig.allowsTrustedOpHash()) {
        userOpHash = _getUserOperationPayload(userOp);
        // }
        bool signatureValid = SignatureChecker.isValidSignatureNow(userOp.from, userOpHash, userOp.signature);

        bool userIsBundler = userOp.from == msgSender;
        bool hasNoSignature = userOp.signature.length == 0;

        if (!(signatureValid || userIsBundler || (isSimulation && hasNoSignature))) {
            return ValidCallsResult.UserSignatureInvalid;
        }

        if (userOp.control != dConfig.to) {
            return ValidCallsResult.ControlMismatch;
        }

        // If the dapp indicated that they only accept sequential userNonces
        // (IE for FCFS execution), check and make sure the order is correct
        // NOTE: allowing only sequential userNonces could create a scenario in
        // which builders or validators may be able to profit via censorship.
        // DApps are encouraged to rely on the deadline parameter
        // to prevent replay attacks.
        if (!_handleUserNonces(userOp.from, userOp.nonce, dConfig.callConfig.needsSequentialUserNonces(), isSimulation))
        {
            return ValidCallsResult.UserNonceInvalid;
        }

        return ValidCallsResult.Valid;
    }

    /// @notice Generates the payload hash of a UserOperation struct used in signatures.
    /// @param userOp The UserOperation struct to generate the payload for.
    /// @return payload The hash of the UserOperation struct for use in signatures.
    function getUserOperationPayload(UserOperation calldata userOp) public view returns (bytes32 payload) {
        payload = _getUserOperationPayload(userOp);
    }

    function _getUserOperationPayload(UserOperation calldata userOp) internal view returns (bytes32 payload) {
        payload = _getUserOperationHash(userOp, false);
    }

    /// @notice Generates the hash of a UserOperation struct used for inter-operation references.
    /// @param userOp The UserOperation struct to generate the hash for.
    /// @return hash The hash of the UserOperation struct for in inter-operation references.
    function getUserOperationHash(UserOperation calldata userOp) public view returns (bytes32 hash) {
        hash = _getUserOperationHash(userOp);
    }

    function _getUserOperationHash(UserOperation calldata userOp) internal view returns (bytes32 hash) {
        hash = _getUserOperationHash(userOp, userOp.callConfig.allowsTrustedOpHash());
    }

    function _getUserOperationHash(
        UserOperation memory userOp,
        bool trusted
    )
        internal
        view
        returns (bytes32 userOpHash)
    {
        if (trusted) {
            userOpHash = _hashTypedDataV4(
                keccak256(
                    abi.encode(
                        USER_TYPEHASH_TRUSTED,
                        userOp.from,
                        userOp.to,
                        userOp.dapp,
                        userOp.control,
                        userOp.callConfig,
                        userOp.sessionKey
                    )
                )
            );
        } else {
            userOpHash = _hashTypedDataV4(
                keccak256(
                    abi.encode(
                        USER_TYPEHASH_DEFAULT,
                        userOp.from,
                        userOp.to,
                        userOp.value,
                        userOp.gas,
                        userOp.maxFeePerGas,
                        userOp.nonce,
                        userOp.deadline,
                        userOp.dapp,
                        userOp.control,
                        userOp.callConfig,
                        userOp.sessionKey,
                        userOp.data
                    )
                )
            );
        }
    }

    /// @notice Returns the next nonce for the given user, in sequential or non-sequential mode.
    /// @param user The address of the account for which to retrieve the next nonce.
    /// @param sequential A boolean indicating if the nonce should be sequential (true) or non-sequential (false).
    /// @return The next nonce for the given user.
    function getUserNextNonce(address user, bool sequential) external view returns (uint256) {
        NonceTracker memory nonceTracker = userNonceTrackers[user];
        return _getNextNonce(nonceTracker, user, true, sequential);
    }

    /// @notice Returns the next nonce for the given dApp signatory, in sequential or non-sequential mode.
    /// @param dApp The address of the dApp for which to retrieve the next nonce.
    /// @param sequential A boolean indicating if the nonce should be sequential (true) or non-sequential (false).
    /// @return The next nonce for the given user.
    function getDAppNextNonce(address dApp, bool sequential) external view returns (uint256) {
        NonceTracker memory nonceTracker = dAppNonceTrackers[dApp];
        return _getNextNonce(nonceTracker, dApp, false, sequential);
    }

    /// @notice Returns the next nonce for the given account, in sequential or non-sequential mode.
    /// @param nonceTracker The NonceTracker of the account for which to retrieve the next nonce.
    /// @param account The address of the account for which to retrieve the next nonce.
    /// @param isUser A boolean indicating if the account is a user (true) or a dApp (false).
    /// @param sequential A boolean indicating if the nonce should be sequential (true) or non-sequential (false).
    /// @return The next nonce for the given account.
    function _getNextNonce(
        NonceTracker memory nonceTracker,
        address account,
        bool isUser,
        bool sequential
    )
        internal
        view
        returns (uint256)
    {
        if (sequential) {
            return nonceTracker.lastUsedSeqNonce + 1;
        }

        uint256 n;
        uint256 bitmap;
        do {
            unchecked {
                ++n;
            }
            // Non-sequential bitmaps start at index 1. I.e. accounts start with bitmap 0 = HighestFullNonSeqBitmap
            bytes32 bitmapKey = keccak256(abi.encode(account, isUser, nonceTracker.highestFullNonSeqBitmap + n));
            NonceBitmap memory nonceBitmap = nonceBitmaps[bitmapKey];
            bitmap = uint256(nonceBitmap.bitmap);
        } while (bitmap == _FULL_BITMAP);

        uint256 remainder = _getFirstUnusedNonceInBitmap(bitmap);
        return ((nonceTracker.highestFullNonSeqBitmap + n - 1) * 240) + remainder;
    }

    /// @notice Manually updates the highestFullNonSeqBitmap of the caller to reflect the real full bitmap. This
    /// function is specific to user nonces.
    function manuallyUpdateUserNonSeqNonceTracker() external {
        NonceTracker memory nonceTracker = userNonceTrackers[msg.sender];
        userNonceTrackers[msg.sender] = _manuallyUpdateNonSeqNonceTracker(nonceTracker, msg.sender, true);
    }

    /// @notice Manually updates the highestFullNonSeqBitmap of the caller to reflect the real full bitmap. This
    /// function is specific to dApp nonces.
    function manuallyUpdateDAppNonSeqNonceTracker() external {
        NonceTracker memory nonceTracker = dAppNonceTrackers[msg.sender];
        dAppNonceTrackers[msg.sender] = _manuallyUpdateNonSeqNonceTracker(nonceTracker, msg.sender, false);
    }

    /// @notice Manually updates the highestFullNonSeqBitmap of an account to reflect the real full bitmap.
    /// @param nonceTracker The NonceTracker of the account for which the update should be made.
    /// @param account The address of the account for which the update should be made.
    /// @param isUser A boolean indicating if the account is a user (true) or a dApp (false).
    function _manuallyUpdateNonSeqNonceTracker(
        NonceTracker memory nonceTracker,
        address account,
        bool isUser
    )
        internal
        view
        returns (NonceTracker memory)
    {
        NonceBitmap memory nonceBitmap;

        // Checks the next 10 bitmaps for a higher full bitmap
        for (
            uint128 nonceIndexToCheck = nonceTracker.highestFullNonSeqBitmap + 10;
            nonceIndexToCheck > nonceTracker.highestFullNonSeqBitmap;
            nonceIndexToCheck--
        ) {
            bytes32 bitmapKey = keccak256(abi.encode(account, isUser, nonceIndexToCheck));
            nonceBitmap = nonceBitmaps[bitmapKey];

            if (nonceBitmap.bitmap == _FULL_BITMAP) {
                nonceTracker.highestFullNonSeqBitmap = nonceIndexToCheck;
                break;
            }
        }

        return nonceTracker;
    }

    /// @notice Checks if a nonce is used in a 256-bit bitmap.
    /// @dev Only accurate for the bitmap nonce range (0 - 239) within a 256-bit bitmap. This allows space in the slot
    /// for a uint8 representing the highest used nonce in the current bitmap.
    /// @param bitmap The 256-bit bitmap to check.
    /// @param bitmapNonce The nonce (in the range 0 - 239) to check.
    /// @return A boolean indicating if the nonce is used in the bitmap.
    function _nonceUsedInBitmap(uint256 bitmap, uint256 bitmapNonce) internal pure returns (bool) {
        return (bitmap & (1 << bitmapNonce)) != 0;
    }

    /// @notice Returns the first unused nonce in a 240-bit bitmap.
    /// @dev Finds the first unused nonce within a given 240-bit bitmap, checking 16 bits and then 4 bits at a time for
    /// efficiency.
    /// @param bitmap A uint256 where the first 240 bits are used to represent the used/unused status of nonces.
    /// @return The 1-indexed position of the first unused nonce within the bitmap, or 0 if all nonces represented by
    /// the bitmap are used.
    function _getFirstUnusedNonceInBitmap(uint256 bitmap) internal pure returns (uint256) {
        // Check the 240-bit bitmap, 16 bits at a time, if a 16 bit chunk is not full.
        // Then check the located 16-bit chunk, 4 bits at a time, for an unused 4-bit chunk.
        // Then loop normally from the start of the 4-bit chunk to find the first unused bit.

        for (uint256 i; i < 240; i += 16) {
            // Isolate the next 16 bits to check
            uint256 chunk16 = (bitmap >> i) & _FIRST_16_BITS_TRUE_MASK;
            // Find non-full 16-bit chunk
            if (chunk16 != _FIRST_16_BITS_TRUE_MASK) {
                for (uint256 j; j < 16; j += 4) {
                    // Isolate the next 4 bits within the 16-bit chunk to check
                    uint256 chunk4 = (chunk16 >> j) & _FIRST_4_BITS_TRUE_MASK;
                    // Find non-full 4-bit chunk
                    if (chunk4 != _FIRST_4_BITS_TRUE_MASK) {
                        for (uint256 k; k < 4; k++) {
                            // Find first unused bit
                            if ((chunk4 >> k) & 0x1 == 0) {
                                // Returns 1-indexed nonce
                                return i + j + k + 1;
                            }
                        }
                    }
                }
            }
        }

        return 0;
    }
}<|MERGE_RESOLUTION|>--- conflicted
+++ resolved
@@ -53,15 +53,12 @@
         // Verify that the calldata injection came from the dApp frontend
         // and that the signatures are valid.
 
-<<<<<<< HEAD
         if (dConfig.callConfig.needsPreOpsReturnData() && dConfig.callConfig.needsUserReturnData()) {
             // Max one of preOps or userOp return data can be tracked, not both
-            return (userOpHash, ValidCallsResult.InvalidCallConfig);
-        }
-
-=======
+            return ValidCallsResult.InvalidCallConfig;
+        }
+
         bytes32 userOpHash = _getUserOperationHash(userOp);
->>>>>>> 89fc96db
         // CASE: Solvers trust app to update content of UserOp after submission of solverOp
         if (dConfig.callConfig.allowsTrustedOpHash()) {
             // SessionKey must match explicitly - cannot be skipped
