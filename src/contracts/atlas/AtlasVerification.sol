--- conflicted
+++ resolved
@@ -54,7 +54,6 @@
         // Verify that the calldata injection came from the dApp frontend
         // and that the signatures are valid.
 
-<<<<<<< HEAD
         bytes32 userOpHash = getUserOperationHash(userOp);
         // CASE: Solvers trust app to update content of UserOp after submission of solverOp
         if (dConfig.callConfig.allowsTrustedOpHash()) {
@@ -70,8 +69,6 @@
             }
         }
 
-=======
->>>>>>> a98efeb6
         uint256 solverOpCount = solverOps.length;
 
         {
@@ -126,24 +123,6 @@
             if (dConfig.callConfig != userOp.callConfig) {
                 return ValidCallsResult.CallConfigMismatch;
             }
-        }
-
-        // CASE: Solvers trust app to update content of UserOp after submission of solverOp
-        if (dConfig.callConfig.allowsTrustedOpHash()) {
-            userOpHash = userOp.getAltOperationHash();
-
-            // SessionKey must match explicitly - cannot be skipped
-            if (userOp.sessionKey != dAppOp.from && !isSimulation) {
-                return (userOpHash, ValidCallsResult.InvalidAuctioneer);
-            }
-
-            // msgSender (the bundler) must be userOp.from, userOp.sessionKey / dappOp.from, or dappOp.bundler
-            if (!(msgSender == dAppOp.from || msgSender == dAppOp.bundler || msgSender == userOp.from) && !isSimulation)
-            {
-                return (userOpHash, ValidCallsResult.InvalidBundler);
-            }
-        } else {
-            userOpHash = userOp.getUserOperationHash();
         }
 
         // Some checks are only needed when call is not a simulation
@@ -554,14 +533,8 @@
         // Verify the signature before storing any data to avoid
         // spoof transactions clogging up dapp userNonces
 
-<<<<<<< HEAD
         bool signatureValid =
             SignatureChecker.isValidSignatureNow(userOp.from, getUserOperationPayload(userOp), userOp.signature);
-=======
-        bool signatureValid = SignatureChecker.isValidSignatureNow(
-            userOp.from, _hashTypedDataV4(_getUserOpHash(userOp)), userOp.signature
-        );
->>>>>>> a98efeb6
 
         bool userIsBundler = userOp.from == msgSender;
         bool hasNoSignature = userOp.signature.length == 0;
