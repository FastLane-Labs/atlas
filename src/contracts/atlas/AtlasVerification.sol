--- conflicted
+++ resolved
@@ -539,194 +539,4 @@
             );
         }
     }
-<<<<<<< HEAD
-}
-
-// FROM ETH-INFINITISM REPO:
-// https://github.com/eth-infinitism/account-abstraction/blob/develop/contracts/interfaces/IAccount.sol
-
-interface IAccount {
-    /**
-     * Validate user's signature and nonce
-     * the entryPoint will make the call to the recipient only if this validation call returns successfully.
-     * signature failure should be reported by returning SIG_VALIDATION_FAILED (1).
-     * This allows making a "simulation call" without a valid signature
-     * Other failures (e.g. nonce mismatch, or invalid signature format) should still revert to signal failure.
-     *
-     * @dev Must validate caller is the entryPoint.
-     *      Must validate the signature and nonce
-     * @param userOp              - The operation that is about to be executed.
-     * @param userOpHash          - Hash of the user's request data. can be used as the basis for signature.
-     * @param missingAccountFunds - Missing funds on the account's deposit in the entrypoint.
-     *                              This is the minimum amount to transfer to the sender(entryPoint) to be
-     *                              able to make the call. The excess is left as a deposit in the entrypoint
-     *                              for future calls. Can be withdrawn anytime using "entryPoint.withdrawTo()".
-     *                              In case there is a paymaster in the request (or the current deposit is high
-     *                              enough), this value will be zero.
-     * @return validationData       - Packaged ValidationData structure. use `_packValidationData` and
-     *                              `_unpackValidationData` to encode and decode.
-     *                              <20-byte> sigAuthorizer - 0 for valid signature, 1 to mark signature failure,
-     *                                 otherwise, an address of an "authorizer" contract.
-     *                              <6-byte> validUntil - Last timestamp this operation is valid. 0 for "indefinite"
-     *                              <6-byte> validAfter - First timestamp this operation is valid
-     *                                                    If an account doesn't use time-range, it is enough to
-     *                                                    return SIG_VALIDATION_FAILED value (1) for signature failure.
-     *                              Note that the validation code cannot use block.timestamp (or block.number) directly.
-     */
-    function validateUserOp(
-        UserOperation calldata userOp,
-        bytes32 userOpHash,
-        uint256 missingAccountFunds
-    )
-        external
-        returns (uint256 validationData);
-=======
-
-    /// @notice Returns the next nonce for the given user, in sequential or non-sequential mode.
-    /// @param user The address of the account for which to retrieve the next nonce.
-    /// @param sequential A boolean indicating if the nonce should be sequential (true) or non-sequential (false).
-    /// @return The next nonce for the given user.
-    function getUserNextNonce(address user, bool sequential) external view returns (uint256) {
-        NonceTracker memory nonceTracker = userNonceTrackers[user];
-        return _getNextNonce(nonceTracker, user, true, sequential);
-    }
-
-    /// @notice Returns the next nonce for the given dApp signatory, in sequential or non-sequential mode.
-    /// @param dApp The address of the dApp for which to retrieve the next nonce.
-    /// @param sequential A boolean indicating if the nonce should be sequential (true) or non-sequential (false).
-    /// @return The next nonce for the given user.
-    function getDAppNextNonce(address dApp, bool sequential) external view returns (uint256) {
-        NonceTracker memory nonceTracker = dAppNonceTrackers[dApp];
-        return _getNextNonce(nonceTracker, dApp, false, sequential);
-    }
-
-    /// @notice Returns the next nonce for the given account, in sequential or non-sequential mode.
-    /// @param nonceTracker The NonceTracker of the account for which to retrieve the next nonce.
-    /// @param account The address of the account for which to retrieve the next nonce.
-    /// @param isUser A boolean indicating if the account is a user (true) or a dApp (false).
-    /// @param sequential A boolean indicating if the nonce should be sequential (true) or non-sequential (false).
-    /// @return The next nonce for the given account.
-    function _getNextNonce(
-        NonceTracker memory nonceTracker,
-        address account,
-        bool isUser,
-        bool sequential
-    )
-        internal
-        view
-        returns (uint256)
-    {
-        if (sequential) {
-            return nonceTracker.lastUsedSeqNonce + 1;
-        }
-
-        uint256 n;
-        uint256 bitmap;
-        do {
-            unchecked {
-                ++n;
-            }
-            // Non-sequential bitmaps start at index 1. I.e. accounts start with bitmap 0 = HighestFullNonSeqBitmap
-            bytes32 bitmapKey = keccak256(abi.encode(account, isUser, nonceTracker.highestFullNonSeqBitmap + n));
-            NonceBitmap memory nonceBitmap = nonceBitmaps[bitmapKey];
-            bitmap = uint256(nonceBitmap.bitmap);
-        } while (bitmap == _FULL_BITMAP);
-
-        uint256 remainder = _getFirstUnusedNonceInBitmap(bitmap);
-        return ((nonceTracker.highestFullNonSeqBitmap + n - 1) * 240) + remainder;
-    }
-
-    /// @notice Manually updates the highestFullNonSeqBitmap of the caller to reflect the real full bitmap. This
-    /// function is specific to user nonces.
-    function manuallyUpdateUserNonSeqNonceTracker() external {
-        NonceTracker memory nonceTracker = userNonceTrackers[msg.sender];
-        userNonceTrackers[msg.sender] = _manuallyUpdateNonSeqNonceTracker(nonceTracker, msg.sender, true);
-    }
-
-    /// @notice Manually updates the highestFullNonSeqBitmap of the caller to reflect the real full bitmap. This
-    /// function is specific to dApp nonces.
-    function manuallyUpdateDAppNonSeqNonceTracker() external {
-        NonceTracker memory nonceTracker = dAppNonceTrackers[msg.sender];
-        dAppNonceTrackers[msg.sender] = _manuallyUpdateNonSeqNonceTracker(nonceTracker, msg.sender, false);
-    }
-
-    /// @notice Manually updates the highestFullNonSeqBitmap of an account to reflect the real full bitmap.
-    /// @param nonceTracker The NonceTracker of the account for which the update should be made.
-    /// @param account The address of the account for which the update should be made.
-    /// @param isUser A boolean indicating if the account is a user (true) or a dApp (false).
-    function _manuallyUpdateNonSeqNonceTracker(
-        NonceTracker memory nonceTracker,
-        address account,
-        bool isUser
-    )
-        internal
-        view
-        returns (NonceTracker memory)
-    {
-        NonceBitmap memory nonceBitmap;
-
-        // Checks the next 10 bitmaps for a higher full bitmap
-        for (
-            uint128 nonceIndexToCheck = nonceTracker.highestFullNonSeqBitmap + 10;
-            nonceIndexToCheck > nonceTracker.highestFullNonSeqBitmap;
-            nonceIndexToCheck--
-        ) {
-            bytes32 bitmapKey = keccak256(abi.encode(account, isUser, nonceIndexToCheck));
-            nonceBitmap = nonceBitmaps[bitmapKey];
-
-            if (nonceBitmap.bitmap == _FULL_BITMAP) {
-                nonceTracker.highestFullNonSeqBitmap = nonceIndexToCheck;
-                break;
-            }
-        }
-
-        return nonceTracker;
-    }
-
-    /// @notice Checks if a nonce is used in a 256-bit bitmap.
-    /// @dev Only accurate for the bitmap nonce range (0 - 239) within a 256-bit bitmap. This allows space in the slot
-    /// for a uint8 representing the highest used nonce in the current bitmap.
-    /// @param bitmap The 256-bit bitmap to check.
-    /// @param bitmapNonce The nonce (in the range 0 - 239) to check.
-    /// @return A boolean indicating if the nonce is used in the bitmap.
-    function _nonceUsedInBitmap(uint256 bitmap, uint256 bitmapNonce) internal pure returns (bool) {
-        return (bitmap & (1 << bitmapNonce)) != 0;
-    }
-
-    /// @notice Returns the first unused nonce in a 240-bit bitmap.
-    /// @dev Finds the first unused nonce within a given 240-bit bitmap, checking 16 bits and then 4 bits at a time for
-    /// efficiency.
-    /// @param bitmap A uint256 where the first 240 bits are used to represent the used/unused status of nonces.
-    /// @return The 1-indexed position of the first unused nonce within the bitmap, or 0 if all nonces represented by
-    /// the bitmap are used.
-    function _getFirstUnusedNonceInBitmap(uint256 bitmap) internal pure returns (uint256) {
-        // Check the 240-bit bitmap, 16 bits at a time, if a 16 bit chunk is not full.
-        // Then check the located 16-bit chunk, 4 bits at a time, for an unused 4-bit chunk.
-        // Then loop normally from the start of the 4-bit chunk to find the first unused bit.
-
-        for (uint256 i; i < 240; i += 16) {
-            // Isolate the next 16 bits to check
-            uint256 chunk16 = (bitmap >> i) & _FIRST_16_BITS_TRUE_MASK;
-            // Find non-full 16-bit chunk
-            if (chunk16 != _FIRST_16_BITS_TRUE_MASK) {
-                for (uint256 j; j < 16; j += 4) {
-                    // Isolate the next 4 bits within the 16-bit chunk to check
-                    uint256 chunk4 = (chunk16 >> j) & _FIRST_4_BITS_TRUE_MASK;
-                    // Find non-full 4-bit chunk
-                    if (chunk4 != _FIRST_4_BITS_TRUE_MASK) {
-                        for (uint256 k; k < 4; k++) {
-                            // Find first unused bit
-                            if ((chunk4 >> k) & 0x1 == 0) {
-                                // Returns 1-indexed nonce
-                                return i + j + k + 1;
-                            }
-                        }
-                    }
-                }
-            }
-        }
-
-        return 0;
-    }
->>>>>>> 89fc96db
 }