--- conflicted
+++ resolved
@@ -118,7 +118,6 @@
         if (dConfig.callConfig.allowsTrustedOpHash()) {
             userOpHash = userOp.getAltOperationHash();
 
-<<<<<<< HEAD
             // SessionKey must match explicitly - cannot be skipped
             if (userOp.sessionKey != dAppOp.from && !isSimulation) {
                 return (userOpHash, ValidCallsResult.InvalidAuctioneer);
@@ -127,23 +126,6 @@
             // msgSender must be userOp.from or userOp.sessionKey / dappOp.from
             if ((msgSender != dAppOp.from || msgSender != userOp.from) && !isSimulation) {
                 return (userOpHash, ValidCallsResult.InvalidBundler);
-=======
-            if (!isSimulation) {
-                // SessionKey must match explicitly - cannot be skipped
-                if (userOp.sessionKey != dAppOp.from) {
-                    return (userOpHash, ValidCallsResult.InvalidAuctioneer);
-                }
-
-                // Deadlines must match
-                if (userOp.deadline != dAppOp.deadline) {
-                    return (userOpHash, ValidCallsResult.DeadlineMismatch);
-                }
-
-                // msgSender must be userOp.from or userOp.sessionKey / dappOp.from
-                if (msgSender != dAppOp.from || msgSender != userOp.from) {
-                    return (userOpHash, ValidCallsResult.InvalidBundler);
-                }
->>>>>>> 1767a3f9
             }
         } else {
             userOpHash = userOp.getUserOperationHash();
@@ -189,10 +171,6 @@
                 if (dAppOp.deadline != 0 && !isSimulation) {
                     return (userOpHash, ValidCallsResult.DAppDeadlineReached);
                 }
-            }
-
-            if (dAppOp.control != userOp.control) {
-                return (userOpHash, ValidCallsResult.InvalidControl);
             }
 
             // Check gas price is within user's limit
@@ -380,12 +358,7 @@
         }
 
         if (dAppOp.control != dConfig.to) {
-<<<<<<< HEAD
-            return false;
-=======
-            // This should be unreachable but returning false just in case.
             return (false, ValidCallsResult.InvalidControl);
->>>>>>> 1767a3f9
         }
 
         // If dAppOp.from is left blank and sim = true,
