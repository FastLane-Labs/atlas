--- conflicted
+++ resolved
@@ -10,17 +10,11 @@
 import { CallBits } from "src/contracts/libraries/CallBits.sol";
 import { CallVerification } from "src/contracts/libraries/CallVerification.sol";
 import { AtlasErrors } from "src/contracts/types/AtlasErrors.sol";
-<<<<<<< HEAD
 import { AtlasConstants } from "src/contracts/types/AtlasConstants.sol";
 import "src/contracts/types/SolverOperation.sol";
 import "src/contracts/types/UserOperation.sol";
 import "src/contracts/types/ConfigTypes.sol";
 import "src/contracts/types/DAppOperation.sol";
-=======
-import "src/contracts/types/SolverCallTypes.sol";
-import "src/contracts/types/UserCallTypes.sol";
-import "src/contracts/types/DAppApprovalTypes.sol";
->>>>>>> 7742fbd7
 import "src/contracts/types/EscrowTypes.sol";
 import "src/contracts/types/ValidCalls.sol";
 
@@ -60,11 +54,11 @@
         // Verify that the calldata injection came from the dApp frontend
         // and that the signatures are valid.
 
-        bytes32 userOpHash = _getUserOperationHash(userOp);
+        bytes32 _userOpHash = _getUserOperationHash(userOp);
 
         {
             // Check user signature
-            ValidCallsResult verifyUserResult = _verifyUser(dConfig, userOp, userOpHash, msgSender, isSimulation);
+            ValidCallsResult verifyUserResult = _verifyUser(dConfig, userOp, _userOpHash, msgSender, isSimulation);
             if (verifyUserResult != ValidCallsResult.Valid) {
                 return verifyUserResult;
             }
@@ -91,10 +85,6 @@
             return ValidCallsResult.InvalidCallConfig;
         }
 
-<<<<<<< HEAD
-        bytes32 _userOpHash = _getUserOperationHash(userOp);
-=======
->>>>>>> 7742fbd7
         // CASE: Solvers trust app to update content of UserOp after submission of solverOp
         if (dConfig.callConfig.allowsTrustedOpHash()) {
             // SessionKey must match explicitly - cannot be skipped
@@ -112,31 +102,6 @@
         uint256 _solverOpCount = solverOps.length;
 
         {
-<<<<<<< HEAD
-            // bypassSignatoryApproval still verifies signature match, but does not check
-            // if dApp owner approved the signor.
-            (ValidCallsResult _verifyAuctioneerResult, bool _bypassSignatoryApproval) =
-                _verifyAuctioneer(dConfig, userOp, solverOps, dAppOp, msgSender);
-
-            if (_verifyAuctioneerResult != ValidCallsResult.Valid && !isSimulation) {
-                return _verifyAuctioneerResult;
-            }
-
-            // Check dapp signature
-            ValidCallsResult _verifyDappResult =
-                _verifyDApp(dConfig, dAppOp, msgSender, _bypassSignatoryApproval, isSimulation);
-            if (_verifyDappResult != ValidCallsResult.Valid) {
-                return _verifyDappResult;
-            }
-
-            // Check user signature
-            ValidCallsResult _verifyUserResult = _verifyUser(dConfig, userOp, _userOpHash, msgSender, isSimulation);
-            if (_verifyUserResult != ValidCallsResult.Valid) {
-                return _verifyUserResult;
-            }
-
-=======
->>>>>>> 7742fbd7
             // Check number of solvers not greater than max, to prevent overflows in `solverIndex`
             if (_solverOpCount > _MAX_SOLVERS) {
                 return ValidCallsResult.TooManySolverOps;
@@ -393,19 +358,10 @@
         // Some checks skipped if call is `simUserOperation()`, because the dAppOp struct is not available.
         bool _skipDAppOpChecks = isSimulation && dAppOp.from == address(0);
 
-<<<<<<< HEAD
-        // If the dapp indicated that they only accept sequential nonces
-        // (IE for FCFS execution), check and make sure the order is correct
-        // NOTE: allowing only sequential nonces could create a scenario in
-        // which builders or validators may be able to profit via censorship.
-        // DApps are encouraged to rely on the deadline parameter.
-        if (!_skipDAppOpChecks) {
-=======
         // If the dApp enabled sequential nonces (IE for FCFS execution), check and make sure the order is correct
         // NOTE: enabling sequential nonces could create a scenario in which builders or validators may be able to
         // profit via censorship. DApps are encouraged to rely on the deadline parameter.
-        if (!skipDAppOpChecks && dConfig.callConfig.needsSequentialDAppNonces()) {
->>>>>>> 7742fbd7
+        if (!_skipDAppOpChecks && dConfig.callConfig.needsSequentialDAppNonces()) {
             // When not in a simulation, nonces are stored even if the metacall fails, to prevent replay attacks.
             if (!_handleDAppNonces(dAppOp.from, dAppOp.nonce, isSimulation)) {
                 return ValidCallsResult.InvalidDAppNonce;
@@ -432,166 +388,6 @@
         return ValidCallsResult.Valid;
     }
 
-<<<<<<< HEAD
-    /// @notice The _handleUserNonces internal function handles the verification of user nonces for both sequential and
-    /// non-sequential nonce systems.
-    /// @param user The address of the user to verify the nonce for.
-    /// @param nonce The nonce to verify.
-    /// @param sequential A boolean indicating if the nonce mode is sequential (true) or not (false)
-    /// @param isSimulation A boolean indicating if the execution is a simulation.
-    /// @return validNonce A boolean indicating if the nonce is valid.
-    function _handleUserNonces(
-        address user,
-        uint256 nonce,
-        bool sequential,
-        bool isSimulation
-    )
-        internal
-        returns (bool validNonce)
-    {
-        NonceTracker memory _nonceTracker = S_userNonceTrackers[user];
-        validNonce = _handleNonces(_nonceTracker, user, true, nonce, sequential);
-        if (validNonce && !isSimulation) {
-            // Update storage only if valid and not in simulation
-            S_userNonceTrackers[user] = _nonceTracker;
-        }
-    }
-
-    /// @notice The _handleDAppNonces internal function handles the verification of dApp signatory nonces for both
-    /// sequential and non-sequential nonce systems.
-    /// @param dAppSignatory The address of the dApp to verify the nonce for.
-    /// @param nonce The nonce to verify.
-    /// @param sequential A boolean indicating if the nonce mode is sequential (true) or not (false)
-    /// @param isSimulation A boolean indicating if the execution is a simulation.
-    /// @return validNonce A boolean indicating if the nonce is valid.
-    function _handleDAppNonces(
-        address dAppSignatory,
-        uint256 nonce,
-        bool sequential,
-        bool isSimulation
-    )
-        internal
-        returns (bool validNonce)
-    {
-        NonceTracker memory _nonceTracker = S_dAppNonceTrackers[dAppSignatory];
-        validNonce = _handleNonces(_nonceTracker, dAppSignatory, false, nonce, sequential);
-        if (validNonce && !isSimulation) {
-            // Update storage only if valid and not in simulation
-            S_dAppNonceTrackers[dAppSignatory] = _nonceTracker;
-        }
-    }
-
-    /// @notice The _handleNonces internal function handles the verification of nonces for both sequential and
-    /// non-sequential nonce systems.
-    /// @param nonceTracker The NonceTracker of the account to verify the nonce for.
-    /// @param account The address of the account to verify the nonce for.
-    /// @param isUser A boolean indicating if the account is a user (true) or a dApp (false).
-    /// @param nonce The nonce to verify.
-    /// @param sequential A boolean indicating if the nonce mode is sequential (true) or not (false)
-    /// @return A boolean indicating if the nonce is valid.
-    function _handleNonces(
-        NonceTracker memory nonceTracker,
-        address account,
-        bool isUser,
-        uint256 nonce,
-        bool sequential
-    )
-        internal
-        returns (bool)
-    {
-        if (nonce > type(uint128).max - 1) {
-            return false;
-        }
-
-        // 0 Nonces are not allowed. Nonces start at 1 for both sequential and non-sequential.
-        if (nonce == 0) return false;
-
-        if (sequential) {
-            // SEQUENTIAL NONCES
-
-            // Nonces must increase by 1 if sequential
-            if (nonce != nonceTracker.lastUsedSeqNonce + 1) return false;
-
-            ++nonceTracker.lastUsedSeqNonce;
-        } else {
-            // NON-SEQUENTIAL NONCES
-
-            // Only 240 nonces per bitmap because uint240 used to track nonces,
-            // while an additional uint8 used to track the highest used nonce in the bitmap.
-            // Both the uint240 and uint8 are packed into a single storage slot.
-
-            // `nonce` is passed as 1-indexed, but adjusted to 0-indexed for bitmap shift operations.
-            // Then `bitmapIndex` is adjusted to be 1-indexed because `highestFullBitmap` initializes at 0, which
-            // implies that the first non-full bitmap is at index 1.
-            uint256 _bitmapIndex = ((nonce - 1) / _NONCES_PER_BITMAP) + 1;
-            uint256 _bitmapNonce = ((nonce - 1) % _NONCES_PER_BITMAP);
-
-            bytes32 _bitmapKey = keccak256(abi.encode(account, isUser, _bitmapIndex));
-            NonceBitmap memory _nonceBitmap = S_nonceBitmaps[_bitmapKey];
-            uint256 _bitmap = uint256(_nonceBitmap.bitmap);
-
-            // Check if nonce has already been used
-            if (_nonceUsedInBitmap(_bitmap, _bitmapNonce)) {
-                return false;
-            }
-
-            // Mark nonce as used in bitmap
-            _bitmap |= 1 << _bitmapNonce;
-            _nonceBitmap.bitmap = uint240(_bitmap);
-
-            // Update highestUsedNonce if necessary.
-            // Add 1 back to _bitmapNonce: 1 -> 1, 240 -> 240. As opposed to the shift form used above.
-            if (_bitmapNonce + 1 > uint256(_nonceBitmap.highestUsedNonce)) {
-                _nonceBitmap.highestUsedNonce = uint8(_bitmapNonce + 1);
-            }
-
-            // Mark _bitmap as full if necessary
-            if (_bitmap == _FULL_BITMAP) {
-                // Update highestFullNonSeqBitmap if necessary
-                if (_bitmapIndex == nonceTracker.highestFullNonSeqBitmap + 1) {
-                    nonceTracker = _incrementHighestFullNonSeqBitmap(nonceTracker, account, isUser);
-                }
-            }
-
-            S_nonceBitmaps[_bitmapKey] = _nonceBitmap;
-        }
-
-        return true;
-    }
-
-    /// @notice Increments the `highestFullNonSeqBitmap` of a given `nonceTracker` for the specified `account` until a
-    /// non-fully utilized bitmap is found.
-    /// @param nonceTracker The `NonceTracker` memory structure representing the current state of nonce tracking for a
-    /// specific account.
-    /// @param account The address of the account for which the nonce tracking is being updated. This is used to
-    /// generate a unique key for accessing the correct bitmap from a mapping.
-    /// @param isUser A boolean indicating if the account is a user (true) or a dApp (false).
-    /// @return nonceTracker The updated `NonceTracker` structure with the `highestFullNonSeqBitmap` field modified to
-    /// reflect the highest index of a bitmap that is not fully utilized.
-    function _incrementHighestFullNonSeqBitmap(
-        NonceTracker memory nonceTracker,
-        address account,
-        bool isUser
-    )
-        internal
-        view
-        returns (NonceTracker memory)
-    {
-        uint256 _bitmap;
-        do {
-            unchecked {
-                ++nonceTracker.highestFullNonSeqBitmap;
-            }
-            uint256 _bitmapIndex = uint256(nonceTracker.highestFullNonSeqBitmap) + 1;
-            bytes32 _bitmapKey = keccak256(abi.encode(account, isUser, _bitmapIndex));
-            _bitmap = uint256(S_nonceBitmaps[_bitmapKey].bitmap);
-        } while (_bitmap == _FULL_BITMAP);
-
-        return nonceTracker;
-    }
-
-=======
->>>>>>> 7742fbd7
     /// @notice Generates the hash of a DAppOperation struct.
     /// @param dAppOp The DAppOperation struct to hash.
     /// @return dappOpHash The hash of the DAppOperation struct.
@@ -759,154 +555,4 @@
             );
         }
     }
-<<<<<<< HEAD
-
-    /// @notice Returns the next nonce for the given user, in sequential or non-sequential mode.
-    /// @param user The address of the account for which to retrieve the next nonce.
-    /// @param sequential A boolean indicating if the nonce should be sequential (true) or non-sequential (false).
-    /// @return The next nonce for the given user.
-    function getUserNextNonce(address user, bool sequential) external view returns (uint256) {
-        NonceTracker memory _nonceTracker = S_userNonceTrackers[user];
-        return _getNextNonce(_nonceTracker, user, true, sequential);
-    }
-
-    /// @notice Returns the next nonce for the given dApp signatory, in sequential or non-sequential mode.
-    /// @param dApp The address of the dApp for which to retrieve the next nonce.
-    /// @param sequential A boolean indicating if the nonce should be sequential (true) or non-sequential (false).
-    /// @return The next nonce for the given user.
-    function getDAppNextNonce(address dApp, bool sequential) external view returns (uint256) {
-        NonceTracker memory _nonceTracker = S_dAppNonceTrackers[dApp];
-        return _getNextNonce(_nonceTracker, dApp, false, sequential);
-    }
-
-    /// @notice Returns the next nonce for the given account, in sequential or non-sequential mode.
-    /// @param nonceTracker The NonceTracker of the account for which to retrieve the next nonce.
-    /// @param account The address of the account for which to retrieve the next nonce.
-    /// @param isUser A boolean indicating if the account is a user (true) or a dApp (false).
-    /// @param sequential A boolean indicating if the nonce should be sequential (true) or non-sequential (false).
-    /// @return The next nonce for the given account.
-    function _getNextNonce(
-        NonceTracker memory nonceTracker,
-        address account,
-        bool isUser,
-        bool sequential
-    )
-        internal
-        view
-        returns (uint256)
-    {
-        if (sequential) {
-            return nonceTracker.lastUsedSeqNonce + 1;
-        }
-
-        uint256 _offset;
-        uint256 _bitmap;
-        do {
-            unchecked {
-                ++_offset;
-            }
-            // Non-sequential bitmaps start at index 1. I.e. accounts start with bitmap 0 = HighestFullNonSeqBitmap
-            bytes32 _bitmapKey = keccak256(abi.encode(account, isUser, nonceTracker.highestFullNonSeqBitmap + _offset));
-            NonceBitmap memory _nonceBitmap = S_nonceBitmaps[_bitmapKey];
-            _bitmap = uint256(_nonceBitmap.bitmap);
-        } while (_bitmap == _FULL_BITMAP);
-
-        uint256 _remainder = _getFirstUnusedNonceInBitmap(_bitmap);
-        return ((nonceTracker.highestFullNonSeqBitmap + _offset - 1) * 240) + _remainder;
-    }
-
-    /// @notice Manually updates the highestFullNonSeqBitmap of the caller to reflect the real full bitmap. This
-    /// function is specific to user nonces.
-    function manuallyUpdateUserNonSeqNonceTracker() external {
-        NonceTracker memory _nonceTracker = S_userNonceTrackers[msg.sender];
-        S_userNonceTrackers[msg.sender] = _manuallyUpdateNonSeqNonceTracker(_nonceTracker, msg.sender, true);
-    }
-
-    /// @notice Manually updates the highestFullNonSeqBitmap of the caller to reflect the real full bitmap. This
-    /// function is specific to dApp nonces.
-    function manuallyUpdateDAppNonSeqNonceTracker() external {
-        NonceTracker memory _nonceTracker = S_dAppNonceTrackers[msg.sender];
-        S_dAppNonceTrackers[msg.sender] = _manuallyUpdateNonSeqNonceTracker(_nonceTracker, msg.sender, false);
-    }
-
-    /// @notice Manually updates the highestFullNonSeqBitmap of an account to reflect the real full bitmap.
-    /// @param nonceTracker The NonceTracker of the account for which the update should be made.
-    /// @param account The address of the account for which the update should be made.
-    /// @param isUser A boolean indicating if the account is a user (true) or a dApp (false).
-    function _manuallyUpdateNonSeqNonceTracker(
-        NonceTracker memory nonceTracker,
-        address account,
-        bool isUser
-    )
-        internal
-        view
-        returns (NonceTracker memory)
-    {
-        NonceBitmap memory nonceBitmap;
-
-        // Checks the next 10 bitmaps for a higher full bitmap
-        for (
-            uint128 _nonceIndexToCheck = nonceTracker.highestFullNonSeqBitmap + 10;
-            _nonceIndexToCheck > nonceTracker.highestFullNonSeqBitmap;
-            _nonceIndexToCheck--
-        ) {
-            bytes32 _bitmapKey = keccak256(abi.encode(account, isUser, _nonceIndexToCheck));
-            nonceBitmap = S_nonceBitmaps[_bitmapKey];
-
-            if (nonceBitmap.bitmap == _FULL_BITMAP) {
-                nonceTracker.highestFullNonSeqBitmap = _nonceIndexToCheck;
-                break;
-            }
-        }
-
-        return nonceTracker;
-    }
-
-    /// @notice Checks if a nonce is used in a 256-bit bitmap.
-    /// @dev Only accurate for the bitmap nonce range (0 - 239) within a 256-bit bitmap. This allows space in the slot
-    /// for a uint8 representing the highest used nonce in the current bitmap.
-    /// @param bitmap The 256-bit bitmap to check.
-    /// @param bitmapNonce The nonce (in the range 0 - 239) to check.
-    /// @return A boolean indicating if the nonce is used in the bitmap.
-    function _nonceUsedInBitmap(uint256 bitmap, uint256 bitmapNonce) internal pure returns (bool) {
-        return (bitmap & (1 << bitmapNonce)) != 0;
-    }
-
-    /// @notice Returns the first unused nonce in a 240-bit bitmap.
-    /// @dev Finds the first unused nonce within a given 240-bit bitmap, checking 16 bits and then 4 bits at a time for
-    /// efficiency.
-    /// @param bitmap A uint256 where the first 240 bits are used to represent the used/unused status of nonces.
-    /// @return The 1-indexed position of the first unused nonce within the bitmap, or 0 if all nonces represented by
-    /// the bitmap are used.
-    function _getFirstUnusedNonceInBitmap(uint256 bitmap) internal pure returns (uint256) {
-        // Check the 240-bit bitmap, 16 bits at a time, if a 16 bit chunk is not full.
-        // Then check the located 16-bit chunk, 4 bits at a time, for an unused 4-bit chunk.
-        // Then loop normally from the start of the 4-bit chunk to find the first unused bit.
-
-        for (uint256 i; i < 240; i += 16) {
-            // Isolate the next 16 bits to check
-            uint256 chunk16 = (bitmap >> i) & _FIRST_16_BITS_TRUE_MASK;
-            // Find non-full 16-bit chunk
-            if (chunk16 != _FIRST_16_BITS_TRUE_MASK) {
-                for (uint256 j; j < 16; j += 4) {
-                    // Isolate the next 4 bits within the 16-bit chunk to check
-                    uint256 chunk4 = (chunk16 >> j) & _FIRST_4_BITS_TRUE_MASK;
-                    // Find non-full 4-bit chunk
-                    if (chunk4 != _FIRST_4_BITS_TRUE_MASK) {
-                        for (uint256 k; k < 4; k++) {
-                            // Find first unused bit
-                            if ((chunk4 >> k) & 0x1 == 0) {
-                                // Returns 1-indexed nonce
-                                return i + j + k + 1;
-                            }
-                        }
-                    }
-                }
-            }
-        }
-
-        return 0;
-    }
-=======
->>>>>>> 7742fbd7
 }