//SPDX-License-Identifier: BUSL-1.1
pragma solidity 0.8.21;

import "openzeppelin-contracts/contracts/utils/cryptography/EIP712.sol";

import { CallBits } from "../libraries/CallBits.sol";

import "../types/SolverCallTypes.sol";
import "../types/UserCallTypes.sol";
import "../types/GovernanceTypes.sol";

import "../types/DAppApprovalTypes.sol";
import "../types/EscrowTypes.sol";
import "../types/ValidCallsTypes.sol";

import { EscrowBits } from "../libraries/EscrowBits.sol";
import { CallVerification } from "../libraries/CallVerification.sol";

import { DAppIntegration } from "./DAppIntegration.sol";

import "forge-std/Test.sol"; // TODO remove

// NOTE: AtlasVerification is the separate contract version of the DappVerification/DAppIntegration
// inheritance slice of the original Atlas design

// This contract exists so that dapp frontends can sign and confirm the
// calldata for users.  Users already trust the frontends to build and verify
// their calldata.  This allows users to know that any CallData sourced via
// an external relay (such as FastLane) has been verified by the already-trusted
// frontend
contract AtlasVerification is EIP712, DAppIntegration {
    using ECDSA for bytes32;
    using CallBits for uint32;
    using CallVerification for UserOperation;

    uint8 internal constant MAX_SOLVERS = type(uint8).max - 2;

    error InvalidCaller();

    constructor(address _atlas) EIP712("ProtoCallHandler", "0.0.1") DAppIntegration(_atlas) { }

    function validCalls(
        DAppConfig calldata dConfig,
        UserOperation calldata userOp,
        SolverOperation[] calldata solverOps,
        DAppOperation calldata dAppOp,
        uint256 msgValue,
        address msgSender,
        bool isSimulation
    )
        external
        returns (SolverOperation[] memory, ValidCallsResult)
    {
        // Verify that the calldata injection came from the dApp frontend
        // and that the signatures are valid.

        if (msg.sender != ATLAS) revert InvalidCaller();

        uint256 solverOpCount = solverOps.length;
        SolverOperation[] memory prunedSolverOps = new SolverOperation[](solverOpCount);

        {
            // bypassSignatoryApproval still verifies signature match, but does not check
            // if dApp approved the signor.
            (bool validAuctioneer, bool bypassSignatoryApproval) = _verifyAuctioneer(dConfig, userOp, solverOps, dAppOp);

            if (!validAuctioneer && !isSimulation) {
                return (prunedSolverOps, ValidCallsResult.InvalidAuctioneer);
            }

            // Check dapp signature
            if (!_verifyDApp(dConfig, dAppOp, msgSender, bypassSignatoryApproval, isSimulation)) {
                return (prunedSolverOps, ValidCallsResult.DAppSignatureInvalid);
            }

            // Check user signature
            if (!_verifyUser(dConfig, userOp, msgSender, isSimulation)) {
                return (prunedSolverOps, ValidCallsResult.UserSignatureInvalid);
            }

            // Check solvers not over the max (253)
            if (solverOpCount > MAX_SOLVERS) {
                return (prunedSolverOps, ValidCallsResult.TooManySolverOps);
            }

            // Check if past user's deadline
            if (block.number > userOp.deadline) {
                if (userOp.deadline != 0 && !isSimulation) {
                    return (prunedSolverOps, ValidCallsResult.UserDeadlineReached);
                }
            }

            // Check if past dapp's deadline
            if (block.number > dAppOp.deadline) {
                if (dAppOp.deadline != 0 && !isSimulation) {
                    return (prunedSolverOps, ValidCallsResult.DAppDeadlineReached);
                }
            }

            // Check bundler matches dAppOp bundler
            if (dAppOp.bundler != address(0) && msgSender != dAppOp.bundler) {
                return (prunedSolverOps, ValidCallsResult.InvalidBundler);
            }

            // Check gas price is within user's limit
            if (tx.gasprice > userOp.maxFeePerGas) {
                return (prunedSolverOps, ValidCallsResult.GasPriceHigherThanMax);
            }

            // Check that the value of the tx is greater than or equal to the value specified
            if (msgValue < userOp.value) {
                return (prunedSolverOps, ValidCallsResult.TxValueLowerThanCallValue);
            }
        }

        // Otherwise, prune invalid solver ops
        uint256 validSolverCount;
        bytes32 userOpHash = userOp.getUserOperationHash();

        for (uint256 i = 0; i < solverOpCount; i++) {
            if (msgSender == solverOps[i].from || _verifySignature(solverOps[i])) {
                // Validate solver signature

                SolverOperation memory solverOp = solverOps[i];

                if (tx.gasprice > solverOp.maxFeePerGas) continue;

                if (block.number > solverOp.deadline) continue;

                if (solverOp.from == userOp.from) continue;

                if (solverOp.to != ATLAS) continue;

                if (solverOp.solver == ATLAS || solverOp.solver == address(this)) continue;

                if (solverOp.userOpHash != userOpHash) continue;

                // If all initial checks succeed, add solver op to new array
                prunedSolverOps[validSolverCount] = solverOp;
                unchecked {
                    ++validSolverCount;
                }
            }
        }

        // Some checks are only needed when call is not a simulation
        if (isSimulation) {
            // Add all solver ops if simulation
            return (prunedSolverOps, ValidCallsResult.Valid);
        }

        // Verify a solver was successfully verified.
        if (validSolverCount == 0) {
            if (!dConfig.callConfig.allowsZeroSolvers()) {
                return (prunedSolverOps, ValidCallsResult.NoSolverOp);
            }

            if (dConfig.callConfig.needsFulfillment()) {
                return (prunedSolverOps, ValidCallsResult.NoSolverOp);
            }
        }

        return (prunedSolverOps, ValidCallsResult.Valid);
    }

    function _verifyAuctioneer(
        DAppConfig calldata dConfig,
        UserOperation calldata userOp,
        SolverOperation[] calldata solverOps,
        DAppOperation calldata dAppOp
    )
        internal
        pure
        returns (bool valid, bool bypassSignatoryApproval)
    {
        bool validCallChainHash = !dConfig.callConfig.verifyCallChainHash()
            || dAppOp.callChainHash == CallVerification.getCallChainHash(dConfig, userOp, solverOps);

        if (!validCallChainHash) return (false, false);

        if (dConfig.callConfig.allowsUserAuctioneer() && dAppOp.from == userOp.sessionKey) return (true, true);

        if (dConfig.callConfig.allowsSolverAuctioneer() && dAppOp.from == solverOps[0].from) return (true, true);

        if (dConfig.callConfig.allowsUnknownAuctioneer()) return (true, true);

        return (true, false);
    }

    function getSolverPayload(SolverOperation calldata solverOp) external view returns (bytes32 payload) {
        payload = _hashTypedDataV4(_getSolverHash(solverOp));
    }

    function _verifySignature(SolverOperation calldata solverOp) internal view returns (bool) {
        address signer = _hashTypedDataV4(_getSolverHash(solverOp)).recover(solverOp.signature);
        return signer == solverOp.from;
    }

    function _getSolverHash(SolverOperation calldata solverOp) internal pure returns (bytes32 solverHash) {
        return keccak256(
            abi.encode(
                SOLVER_TYPE_HASH,
                solverOp.from,
                solverOp.to,
                solverOp.value,
                solverOp.gas,
                solverOp.maxFeePerGas,
                solverOp.deadline,
                solverOp.solver,
                solverOp.control,
                solverOp.userOpHash,
                solverOp.bidToken,
                solverOp.bidAmount,
                keccak256(solverOp.data)
            )
        );
    }

    //
    // DAPP VERIFICATION
    //

    // Verify that the dapp's front end generated the preOps
    // information and that it matches the on-chain data.
    // Verify that the dapp's front end's data is based on
    // the data submitted by the user and by the solvers.
    // NOTE: the dapp's front end is the last party in
    // the supply chain to submit data.  If any other party
    // (user, solver, FastLane,  or a collusion between
    // all of them) attempts to alter it, this check will fail
    function _verifyDApp(
        DAppConfig memory dConfig,
        DAppOperation calldata dAppOp,
        address msgSender,
        bool bypassSignatoryApproval,
        bool isSimulation
    )
        internal
        returns (bool)
    {
        // Verify the signature before storing any data to avoid
        // spoof transactions clogging up dapp nonces

        bool bypassSignature = msgSender == dAppOp.from || (isSimulation && dAppOp.signature.length == 0);

        if (!bypassSignature && !_verifyDAppSignature(dAppOp)) {
            return false;
        }

        if (bypassSignatoryApproval) return true; // If bypass, return true after signature verification

        // NOTE: to avoid replay attacks arising from key management errors,
        // the state changes below must be *saved* even if they render the
        // transaction invalid.
        // TODO: consider dapp-owned gas escrow.  Enshrined account
        // abstraction may render that redundant at a large scale, but
        // allocating different parts of the tx to different parties
        // will allow for optimized trustlessness. This could lead to
        // users not having to trust the front end at all - a huge
        // improvement over the current experience.

        GovernanceData memory govData = governance[dConfig.to];

        // Make sure the signer is currently enabled by dapp owner
        if (!signatories[keccak256(abi.encode(govData.governance, dAppOp.control, dAppOp.from))]) {
            bool bypassSignatoryCheck = isSimulation && dAppOp.from == address(0);
            if (!bypassSignatoryCheck) {
                return (false);
            }
        }

        if (dAppOp.control != dConfig.to) {
            return (false);
        }

<<<<<<< HEAD
=======
        // NOTE: This check does not work if DAppControl is a proxy contract.
        // To avoid exposure to social engineering vulnerabilities, disgruntled
        // former employees, or beneficiary uncertainty during intra-DAO conflict,
        // governance should refrain from using a proxy contract for DAppControl.
        if (dConfig.to.codehash == bytes32(0)) {
            return (false);
        }

>>>>>>> 840da7ff
        // If the dapp indicated that they only accept sequenced nonces
        // (IE for FCFS execution), check and make sure the order is correct
        // NOTE: allowing only sequenced nonces could create a scenario in
        // which builders or validators may be able to profit via censorship.
        // DApps are encouraged to rely on the deadline parameter.
        if (!_handleNonces(dAppOp.from, dAppOp.nonce, dConfig.callConfig.needsSequencedNonces(), isSimulation)) {
            return (false);
        }

        return (true);
    }

    function _handleNonces(
        address account,
        uint256 nonce,
        bool async,
        bool isSimulation
    )
        internal
        returns (bool validNonce)
    {
        if (nonce > type(uint128).max - 1) {
            return false;
        }

        if (!isSimulation) {
            if (nonce == 0) {
                // Allow 0 nonce for simulations to avoid unnecessary init txs
                return false;
            } else if (nonce == 1) {
                // Check if nonce needs to be initialized - do so if necessary.
                _initializeNonce(account);
            }
        }

        uint256 bitmapIndex = (nonce / 240) + 1; // +1 because highestFullBitmap initializes at 0
        uint256 bitmapNonce = (nonce % 240) + 1;

        bytes32 bitmapKey = keccak256(abi.encode(account, bitmapIndex));

        NonceBitmap memory nonceBitmap = asyncNonceBitmap[bitmapKey];

        uint256 bitmap = uint256(nonceBitmap.bitmap);
        if (bitmap & (1 << bitmapNonce) != 0) {
            return false;
        }

        if (isSimulation) {
            // return early if simulation to avoid storing nonce updates
            return true;
        }

        bitmap |= 1 << bitmapNonce;
        nonceBitmap.bitmap = uint240(bitmap);

        uint256 highestUsedBitmapNonce = uint256(nonceBitmap.highestUsedNonce);
        if (bitmapNonce > highestUsedBitmapNonce) {
            nonceBitmap.highestUsedNonce = uint8(bitmapNonce);
        }

        // Update the nonceBitmap
        asyncNonceBitmap[bitmapKey] = nonceBitmap;

        // Update the nonce tracker
        return _updateNonceTracker(account, highestUsedBitmapNonce, bitmapIndex, bitmapNonce, async);
    }

    function _updateNonceTracker(
        address account,
        uint256 highestUsedBitmapNonce,
        uint256 bitmapIndex,
        uint256 bitmapNonce,
        bool async
    )
        internal
        returns (bool)
    {
        NonceTracker memory nonceTracker = asyncNonceBitIndex[account];

        uint256 highestFullBitmap = uint256(nonceTracker.HighestFullBitmap);
        uint256 lowestEmptyBitmap = uint256(nonceTracker.LowestEmptyBitmap);

        // Handle non-async nonce logic
        if (!async) {
            if (bitmapIndex != highestFullBitmap + 1) {
                return false;
            }

            if (bitmapNonce != highestUsedBitmapNonce + 1) {
                return false;
            }
        }

        if (bitmapNonce > uint256(239) || !async) {
            bool updateTracker;

            if (bitmapIndex > highestFullBitmap) {
                updateTracker = true;
                highestFullBitmap = bitmapIndex;
            }

            if (bitmapIndex + 2 > lowestEmptyBitmap) {
                updateTracker = true;
                lowestEmptyBitmap = (lowestEmptyBitmap > bitmapIndex ? lowestEmptyBitmap + 1 : bitmapIndex + 2);
            }

            if (updateTracker) {
                asyncNonceBitIndex[account] = NonceTracker({
                    HighestFullBitmap: uint128(highestFullBitmap),
                    LowestEmptyBitmap: uint128(lowestEmptyBitmap)
                });
            }
        }
        return true;
    }

    function _getProofHash(DAppOperation memory approval) internal pure returns (bytes32 proofHash) {
        proofHash = keccak256(
            abi.encode(
                DAPP_TYPE_HASH,
                approval.from,
                approval.to,
                approval.value,
                approval.gas,
                approval.maxFeePerGas,
                approval.nonce,
                approval.deadline,
                approval.control,
                approval.userOpHash,
                approval.callChainHash
            )
        );
    }

    function _verifyDAppSignature(DAppOperation calldata dAppOp) internal view returns (bool) {
        if (dAppOp.signature.length == 0) return false;
        address signer = _hashTypedDataV4(_getProofHash(dAppOp)).recover(dAppOp.signature);

        return signer == dAppOp.from;
        // return true;
    }

    function getDAppOperationPayload(DAppOperation memory dAppOp) public view returns (bytes32 payload) {
        payload = _hashTypedDataV4(_getProofHash(dAppOp));
    }

    function getDomainSeparator() external view returns (bytes32 domainSeparator) {
        domainSeparator = _domainSeparatorV4();
    }

    //
    // USER VERIFICATION
    //

    // Verify the user's meta transaction
    function _verifyUser(
        DAppConfig memory dConfig,
        UserOperation calldata userOp,
        address msgSender,
        bool isSimulation
    )
        internal
        returns (bool)
    {
        // Verify the signature before storing any data to avoid
        // spoof transactions clogging up dapp userNonces

        bool bypassSignature = msgSender == userOp.from || (isSimulation && userOp.signature.length == 0);

        if (!bypassSignature && !_verifyUserSignature(userOp)) {
            return false;
        }

        if (userOp.control != dConfig.to) {
            return false;
        }

        // If the dapp indicated that they only accept sequenced userNonces
        // (IE for FCFS execution), check and make sure the order is correct
        // NOTE: allowing only sequenced userNonces could create a scenario in
        // which builders or validators may be able to profit via censorship.
        // DApps are encouraged to rely on the deadline parameter
        // to prevent replay attacks.
        if (!_handleNonces(userOp.from, userOp.nonce, dConfig.callConfig.needsSequencedNonces(), isSimulation)) {
            return false;
        }

        return true;
    }

    function _getProofHash(UserOperation memory userOp) internal pure returns (bytes32 proofHash) {
        proofHash = keccak256(
            abi.encode(
                USER_TYPE_HASH,
                userOp.from,
                userOp.to,
                userOp.value,
                userOp.gas,
                userOp.maxFeePerGas,
                userOp.nonce,
                userOp.deadline,
                userOp.dapp,
                userOp.control,
                keccak256(userOp.data)
            )
        );
    }

    function _verifyUserSignature(UserOperation calldata userOp) internal view returns (bool) {
        if (userOp.signature.length == 0) return false;
        address signer = _hashTypedDataV4(_getProofHash(userOp)).recover(userOp.signature);

        return signer == userOp.from;
    }

    function getUserOperationPayload(UserOperation memory userOp) public view returns (bytes32 payload) {
        payload = _hashTypedDataV4(_getProofHash(userOp));
    }

    function getNextNonce(address account) external view returns (uint256 nextNonce) {
        NonceTracker memory nonceTracker = asyncNonceBitIndex[account];

        uint256 nextBitmapIndex = uint256(nonceTracker.HighestFullBitmap) + 1;
        uint256 lowestEmptyBitmap = uint256(nonceTracker.LowestEmptyBitmap);

        if (lowestEmptyBitmap == 0) {
            return 1; // uninitialized
        }

        bytes32 bitmapKey = keccak256(abi.encode(account, nextBitmapIndex));

        NonceBitmap memory nonceBitmap = asyncNonceBitmap[bitmapKey];

        uint256 highestUsedNonce = uint256(nonceBitmap.highestUsedNonce); //  has a +1 offset

        nextNonce = ((nextBitmapIndex - 1) * 240) + highestUsedNonce;
    }
}<|MERGE_RESOLUTION|>--- conflicted
+++ resolved
@@ -273,17 +273,6 @@
             return (false);
         }
 
-<<<<<<< HEAD
-=======
-        // NOTE: This check does not work if DAppControl is a proxy contract.
-        // To avoid exposure to social engineering vulnerabilities, disgruntled
-        // former employees, or beneficiary uncertainty during intra-DAO conflict,
-        // governance should refrain from using a proxy contract for DAppControl.
-        if (dConfig.to.codehash == bytes32(0)) {
-            return (false);
-        }
-
->>>>>>> 840da7ff
         // If the dapp indicated that they only accept sequenced nonces
         // (IE for FCFS execution), check and make sure the order is correct
         // NOTE: allowing only sequenced nonces could create a scenario in
