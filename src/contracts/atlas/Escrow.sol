//SPDX-License-Identifier: BUSL-1.1
pragma solidity 0.8.22;

import { IExecutionEnvironment } from "../interfaces/IExecutionEnvironment.sol";

// import "openzeppelin-contracts/contracts/utils/cryptography/ECDSA.sol";

import { IAtlasVerification } from "../interfaces/IAtlasVerification.sol";
import { AtlETH } from "./AtlETH.sol";

import "../types/SolverCallTypes.sol";
import "../types/UserCallTypes.sol";
import { DAppConfig } from "../types/DAppApprovalTypes.sol";
import "../types/EscrowTypes.sol";
import "../types/LockTypes.sol";

import { EscrowBits } from "../libraries/EscrowBits.sol";
import { CallBits } from "../libraries/CallBits.sol";
import { SafetyBits } from "../libraries/SafetyBits.sol";

// import "forge-std/Test.sol";

abstract contract Escrow is AtlETH {
    using EscrowBits for uint256;
    using CallBits for uint32;
    using SafetyBits for EscrowKey;

    uint256 private constant _SOLVER_GAS_LIMIT = 1_000_000;
    uint256 private constant _VALIDATION_GAS_LIMIT = 500_000;
    uint256 private constant _SOLVER_GAS_BUFFER = 5; // out of 100
    uint256 private constant _FASTLANE_GAS_BUFFER = 125_000; // integer amount

    constructor(
        uint256 _escrowDuration,
        address _verification,
        address _simulator,
        address _surchargeRecipient
    )
        AtlETH(_escrowDuration, _verification, _simulator, _surchargeRecipient)
    { }

    function _executePreOpsCall(
        UserOperation calldata userOp,
        address environment,
        bytes32 lockBytes
    )
        internal
        returns (bool success, bytes memory preOpsData)
    {
        preOpsData = abi.encodeWithSelector(IExecutionEnvironment.preOpsWrapper.selector, userOp);
        preOpsData = abi.encodePacked(preOpsData, lockBytes);
        (success, preOpsData) = environment.call(preOpsData);
        if (success) {
            preOpsData = abi.decode(preOpsData, (bytes));
        }
        emit PreOpsCall(environment, success, preOpsData);
    }

    function _executeUserOperation(
        UserOperation calldata userOp,
        address environment,
        bytes32 lockBytes
    )
        internal
        returns (bool success, bytes memory userData)
    {
        userData = abi.encodeWithSelector(IExecutionEnvironment.userWrapper.selector, userOp);
        userData = abi.encodePacked(userData, lockBytes);

        (success, userData) = environment.call{ value: userOp.value }(userData);

        // require(success, "ERR-E002 UserFail");
        if (success) {
            userData = abi.decode(userData, (bytes));
        }

        emit UserCall(environment, success, userData);
    }

    // Returns (bool auctionWon, EscrowKey key)
    function _executeSolverOperation(
        DAppConfig calldata dConfig,
        UserOperation calldata userOp,
        SolverOperation calldata solverOp,
        bytes memory dAppReturnData,
        uint256 bidAmount,
        bool prevalidated,
        EscrowKey memory key
    )
        internal
        returns (bool, EscrowKey memory)
    {
        // Set the gas baseline
        uint256 gasWaterMark = gasleft();
        uint256 result;
        if (!prevalidated) {
            result = IAtlasVerification(VERIFICATION).verifySolverOp(
                solverOp, key.userOpHash, userOp.maxFeePerGas, key.bundler
            );
        }

        // Verify the transaction.
        if (result.canExecute()) {
            uint256 gasLimit;
            // Verify gasLimit again
            (result, gasLimit) = _validateSolverOperation(dConfig, solverOp, gasWaterMark, result);

            if (dConfig.callConfig.allowsTrustedOpHash()) {
                if (!prevalidated && !_handleAltOpHash(userOp, solverOp)) {
                    key.solverOutcome = uint24(result);
                    return (false, key);
                }
            }

            // If there are no errors, attempt to execute
            if (result.canExecute() && _trySolverLock(solverOp)) {
                // Open the solver lock
                key = key.holdSolverLock(solverOp.solver);

                // Execute the solver call
                // _solverOpsWrapper returns a SolverOutcome enum value
                result |= _solverOpWrapper(
                    bidAmount, gasLimit, key.executionEnvironment, solverOp, dAppReturnData, key.pack()
                );

                key.solverOutcome = uint24(result);

                if (result.executionSuccessful()) {
                    // first successful solver call that paid what it bid

                    emit SolverTxResult(solverOp.solver, solverOp.from, true, true, result);

                    key.solverSuccessful = true;
                    // auctionWon = true
                    return (true, key);
                }
            }
        }

        key.solverOutcome = uint24(result);

        _releaseSolverLock(solverOp, gasWaterMark, result, false, !prevalidated);

        unchecked {
            ++key.callIndex;
        }
        // emit event
        emit SolverTxResult(solverOp.solver, solverOp.from, result.executedWithError(), false, result);

        // auctionWon = false
        return (false, key);
    }

    // (Note that balances are held in the execution environment, meaning
    // that payment failure is typically a result of a flaw in the
    // DAppControl contract)
    function _allocateValue(
        DAppConfig calldata dConfig,
        SolverOperation calldata solverOp,
        uint256 winningBidAmount,
        bytes memory returnData,
        EscrowKey memory key
    )
        internal
        returns (EscrowKey memory)
    {
        // process dApp payments
        key = key.holdAllocateValueLock(solverOp.from);

        bytes memory data = abi.encodeWithSelector(
            IExecutionEnvironment.allocateValue.selector, dConfig.bidToken, winningBidAmount, returnData
        );
        data = abi.encodePacked(data, key.pack());
        (bool success,) = key.executionEnvironment.call(data);
        if (!success) {
            emit MEVPaymentFailure(dConfig.to, dConfig.callConfig, dConfig.bidToken, winningBidAmount);
        } else {
            key.paymentsSuccessful = true;
        }

        return key;
    }

    function _executePostOpsCall(
        bool solved,
        bytes memory returnData,
        EscrowKey memory key
    )
        internal
        returns (bool success)
    {
        bytes memory postOpsData =
            abi.encodeWithSelector(IExecutionEnvironment.postOpsWrapper.selector, solved, returnData);
        postOpsData = abi.encodePacked(postOpsData, key.pack());
        (success,) = key.executionEnvironment.call(postOpsData);
        emit PostOpsCall(key.executionEnvironment, success);
    }

    // TODO Revisit the EscrowAccountBalance memory solverEscrow arg. Needs to be passed through from Atlas, through
    // callstack
    function _validateSolverOperation(
        DAppConfig calldata dConfig,
        SolverOperation calldata solverOp,
        uint256 gasWaterMark,
        uint256 result
    )
        internal
        view
        returns (uint256, uint256 gasLimit)
    {
<<<<<<< HEAD
        if (gasWaterMark < EscrowBits.VALIDATION_GAS_LIMIT + dConfig.solverGasLimit) {
=======
        if (gasWaterMark < _VALIDATION_GAS_LIMIT + _SOLVER_GAS_LIMIT) {
>>>>>>> bb057433
            // Make sure to leave enough gas for dApp validation calls
            return (result | 1 << uint256(SolverOutcome.UserOutOfGas), gasLimit);
        }

        if (block.number > solverOp.deadline) {
            return (
                result
                    | 1
                        << uint256(
                            dConfig.callConfig.allowsTrustedOpHash()
                                ? uint256(SolverOutcome.DeadlinePassedAlt)
                                : uint256(SolverOutcome.DeadlinePassed)
                        ),
                0
            );
        }

<<<<<<< HEAD
        gasLimit = (100) * (solverOp.gas < dConfig.solverGasLimit ? solverOp.gas : dConfig.solverGasLimit)
            / (100 + EscrowBits.SOLVER_GAS_BUFFER) + EscrowBits.FASTLANE_GAS_BUFFER;
=======
        gasLimit = (100) * (solverOp.gas < _SOLVER_GAS_LIMIT ? solverOp.gas : _SOLVER_GAS_LIMIT)
            / (100 + _SOLVER_GAS_BUFFER) + _FASTLANE_GAS_BUFFER;
>>>>>>> bb057433

        uint256 gasCost = (tx.gasprice * gasLimit) + _getCalldataCost(solverOp.data.length);

        // Verify that we can lend the solver their tx value
        if (
            solverOp.value
                > address(this).balance - (gasLimit * tx.gasprice > address(this).balance ? 0 : gasLimit * tx.gasprice)
        ) {
            return (result |= 1 << uint256(SolverOutcome.CallValueTooHigh), gasLimit);
        }

        // subtract out the gas buffer since the solver's metaTx won't use it
        gasLimit -= _FASTLANE_GAS_BUFFER;

        EscrowAccountAccessData memory aData = accessData[solverOp.from];

        uint256 solverBalance = aData.bonded;
        uint256 lastAccessedBlock = aData.lastAccessedBlock;

        // NOTE: Turn this into time stamp check for FCFS L2s?
        if (lastAccessedBlock == block.number) {
            result |= 1 << uint256(SolverOutcome.PerBlockLimit);
        }

        // see if solver's escrow can afford tx gascost
        if (gasCost > solverBalance) {
            // charge solver for calldata so that we can avoid vampire attacks from solver onto user
            result |= 1 << uint256(SolverOutcome.InsufficientEscrow);
        }

        return (result, gasLimit);
    }

    function _getBidAmount(
        DAppConfig calldata dConfig,
        UserOperation calldata userOp,
        SolverOperation calldata solverOp,
        bytes memory data,
        EscrowKey memory key
    )
        internal
        returns (uint256 bidAmount)
    {
        // NOTE: To prevent a malicious bundler from aggressively collecting storage refunds,
        // solvers should not be on the hook for any 'on chain bid finding' gas usage.

        bool success;
        uint256 gasWaterMark = gasleft();
        uint256 result =
            IAtlasVerification(VERIFICATION).verifySolverOp(solverOp, key.userOpHash, userOp.maxFeePerGas, key.bundler);

        // Verify the transaction.
        if (!result.canExecute()) return 0;

        uint256 gasLimit;
        (result, gasLimit) = _validateSolverOperation(dConfig, solverOp, gasWaterMark, result);

        if (dConfig.callConfig.allowsTrustedOpHash()) {
            if (!_handleAltOpHash(userOp, solverOp)) {
                return (0);
            }
        }

        // If there are no errors, attempt to execute
        if (!result.canExecute() || !_trySolverLock(solverOp)) return 0;

        data = abi.encodeWithSelector(
            IExecutionEnvironment(key.executionEnvironment).solverMetaTryCatch.selector,
            solverOp.bidAmount,
            gasLimit,
            solverOp,
            data
        );

        data = abi.encodePacked(data, key.holdSolverLock(solverOp.solver).pack());

        (success, data) = key.executionEnvironment.call{ value: solverOp.value }(data);

        _releaseSolverLock(solverOp, gasWaterMark, result, true, true);

        if (success) {
            revert();
        }

        if (bytes4(data) == BidFindSuccessful.selector) {
            // Get the uint256 from the memory array
            assembly {
                let dataLocation := add(data, 0x20)
                bidAmount :=
                    mload(
                        add(
                            dataLocation,
                            sub(mload(data), 32) // TODO: make sure a full uint256 is safe from overflow
                        )
                    )
            }
            return bidAmount;
        } else {
            return 0;
        }
    }

    function _handleAltOpHash(
        UserOperation calldata userOp,
        SolverOperation calldata solverOp
    )
        internal
        returns (bool)
    {
        // These failures should be attributed to bundler maliciousness
        if (solverOp.deadline != userOp.deadline || solverOp.control != userOp.control) {
            return false;
        }
        bytes32 hashId = keccak256(abi.encodePacked(solverOp.userOpHash, solverOp.from, solverOp.deadline));
        if (_solverOpHashes[hashId]) {
            return false;
        }
        _solverOpHashes[hashId] = true;
        return true;
    }

    // Returns a SolverOutcome enum value
    function _solverOpWrapper(
        uint256 bidAmount,
        uint256 gasLimit,
        address environment,
        SolverOperation calldata solverOp,
        bytes memory dAppReturnData,
        bytes32 lockBytes
    )
        internal
        returns (uint256)
    {
        // address(this) = Atlas/Escrow
        // msg.sender = tx.origin

        bool success;

        bytes memory data = abi.encodeWithSelector(
            IExecutionEnvironment(environment).solverMetaTryCatch.selector,
            bidAmount,
            gasLimit,
            solverOp,
            dAppReturnData
        );

        data = abi.encodePacked(data, lockBytes);

        (success, data) = environment.call{ value: solverOp.value }(data);

        if (success) {
            return uint256(0);
        }
        bytes4 errorSwitch = bytes4(data);

        if (errorSwitch == AlteredControl.selector) {
            return 1 << uint256(SolverOutcome.AlteredControl);
        } else if (errorSwitch == PreSolverFailed.selector) {
            return 1 << uint256(SolverOutcome.PreSolverFailed);
        } else if (errorSwitch == SolverOperationReverted.selector) {
            return 1 << uint256(SolverOutcome.SolverOpReverted);
        } else if (errorSwitch == PostSolverFailed.selector) {
            return 1 << uint256(SolverOutcome.PostSolverFailed);
        } else if (errorSwitch == IntentUnfulfilled.selector) {
            return 1 << uint256(SolverOutcome.IntentUnfulfilled);
        } else if (errorSwitch == SolverBidUnpaid.selector) {
            return 1 << uint256(SolverOutcome.BidNotPaid);
        } else if (errorSwitch == BalanceNotReconciled.selector) {
            return 1 << uint256(SolverOutcome.BalanceNotReconciled);
        } else {
            return 1 << uint256(SolverOutcome.EVMError);
        }
    }

    receive() external payable { }

    fallback() external payable {
        revert(); // no untracked balance transfers plz. (not that this fully stops it)
    }
}<|MERGE_RESOLUTION|>--- conflicted
+++ resolved
@@ -25,7 +25,6 @@
     using CallBits for uint32;
     using SafetyBits for EscrowKey;
 
-    uint256 private constant _SOLVER_GAS_LIMIT = 1_000_000;
     uint256 private constant _VALIDATION_GAS_LIMIT = 500_000;
     uint256 private constant _SOLVER_GAS_BUFFER = 5; // out of 100
     uint256 private constant _FASTLANE_GAS_BUFFER = 125_000; // integer amount
@@ -208,11 +207,7 @@
         view
         returns (uint256, uint256 gasLimit)
     {
-<<<<<<< HEAD
-        if (gasWaterMark < EscrowBits.VALIDATION_GAS_LIMIT + dConfig.solverGasLimit) {
-=======
-        if (gasWaterMark < _VALIDATION_GAS_LIMIT + _SOLVER_GAS_LIMIT) {
->>>>>>> bb057433
+        if (gasWaterMark < _VALIDATION_GAS_LIMIT + dConfig.solverGasLimit) {
             // Make sure to leave enough gas for dApp validation calls
             return (result | 1 << uint256(SolverOutcome.UserOutOfGas), gasLimit);
         }
@@ -230,13 +225,8 @@
             );
         }
 
-<<<<<<< HEAD
         gasLimit = (100) * (solverOp.gas < dConfig.solverGasLimit ? solverOp.gas : dConfig.solverGasLimit)
-            / (100 + EscrowBits.SOLVER_GAS_BUFFER) + EscrowBits.FASTLANE_GAS_BUFFER;
-=======
-        gasLimit = (100) * (solverOp.gas < _SOLVER_GAS_LIMIT ? solverOp.gas : _SOLVER_GAS_LIMIT)
             / (100 + _SOLVER_GAS_BUFFER) + _FASTLANE_GAS_BUFFER;
->>>>>>> bb057433
 
         uint256 gasCost = (tx.gasprice * gasLimit) + _getCalldataCost(solverOp.data.length);
 
