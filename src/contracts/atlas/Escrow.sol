--- conflicted
+++ resolved
@@ -283,7 +283,6 @@
             return (1 << uint256(SolverOutcome.UserOutOfGas), gasLimit); // gasLimit = 0
         }
 
-<<<<<<< HEAD
         if (solverOp.deadline != 0 && block.number > solverOp.deadline) {
             return (
                 1
@@ -296,8 +295,6 @@
             );
         }
 
-=======
->>>>>>> 66e7d7cc
         gasLimit = _SOLVER_GAS_LIMIT_SCALE
             * (solverOp.gas < dConfig.solverGasLimit ? solverOp.gas : dConfig.solverGasLimit)
             / (_SOLVER_GAS_LIMIT_SCALE + _SOLVER_GAS_LIMIT_BUFFER_PERCENTAGE) + _FASTLANE_GAS_BUFFER;
