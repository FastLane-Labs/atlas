--- conflicted
+++ resolved
@@ -131,13 +131,9 @@
         uint256 gasWaterMark = gasleft();
         uint256 result;
         if (!prevalidated) {
-<<<<<<< HEAD
-            result = IAtlasVerification(VERIFICATION).verifySolverOp(
+            result = VERIFICATION.verifySolverOp(
                 solverOp, ctx.userOpHash, userOp.maxFeePerGas, ctx.bundler
             );
-=======
-            result = VERIFICATION.verifySolverOp(solverOp, key.userOpHash, userOp.maxFeePerGas, key.bundler);
->>>>>>> 89fc96db
             result = _checkSolverBidToken(solverOp.bidToken, dConfig.bidToken, result);
         }
 
@@ -431,12 +427,7 @@
 
         uint256 gasWaterMark = gasleft();
 
-<<<<<<< HEAD
-        uint256 result =
-            IAtlasVerification(VERIFICATION).verifySolverOp(solverOp, ctx.userOpHash, userOp.maxFeePerGas, ctx.bundler);
-=======
-        uint256 result = VERIFICATION.verifySolverOp(solverOp, key.userOpHash, userOp.maxFeePerGas, key.bundler);
->>>>>>> 89fc96db
+        uint256 result = VERIFICATION.verifySolverOp(solverOp, ctx.userOpHash, userOp.maxFeePerGas, ctx.bundler);
 
         result = _checkSolverBidToken(solverOp.bidToken, dConfig.bidToken, result);
 
