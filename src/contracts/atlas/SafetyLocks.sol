--- conflicted
+++ resolved
@@ -88,15 +88,9 @@
             bundler: bundler,
             solverSuccessful: false,
             paymentsSuccessful: false,
-<<<<<<< HEAD
             solverIndex: 0,
             solverCount: solverOpCount,
-            phase: dConfig.callConfig.needsPreOpsCall() ? ExecutionPhase.PreOps : ExecutionPhase.UserOperation,
-=======
-            callIndex: dConfig.callConfig.needsPreOpsCall() ? 0 : 1,
-            callCount: solverOpCount + _CALL_COUNT_EXCL_SOLVER_CALLS,
-            phase: uint8(ExecutionPhase.Uninitialized),
->>>>>>> e408293a
+            phase: dConfig.callConfig.needsPreOpsCall() ? uint8(ExecutionPhase.PreOps) : uint8(ExecutionPhase.UserOperation),
             solverOutcome: 0,
             bidFind: false,
             isSimulation: isSimulation,
