//SPDX-License-Identifier: BUSL-1.1
pragma solidity ^0.8.16;

interface IPermit69 {
    // NOTE: IPermit69 only works inside of the Atlas environment - specifically
    // inside of the custom ExecutionEnvironments that each user deploys when
    // interacting with Atlas in a manner controlled by the dApp.
    
    // The name comes from the reciprocal nature of the token transfers. Both
    // the user and the DAppControl can transfer tokens from the User
    // and the DAppControl contracts... but only if they each have granted
    // token approval to the Atlas main contract, and only during specific phases
    // of the Atlas execution process.

    function transferUserERC20(
        address token,
        address destination,
        uint256 amount,
        address user, 
<<<<<<< HEAD
        address protocolControl,
        uint32 callConfig,
=======
        address controller,
        uint16 callConfig,
>>>>>>> ed94c0a8
        uint16 lockState
    ) external;

    function transferDAppERC20(
        address token,
        address destination,
        uint256 amount,
        address user, 
<<<<<<< HEAD
        address protocolControl,
        uint32 callConfig,
=======
        address controller,
        uint16 callConfig,
>>>>>>> ed94c0a8
        uint16 lockState
    ) external;
}<|MERGE_RESOLUTION|>--- conflicted
+++ resolved
@@ -17,13 +17,8 @@
         address destination,
         uint256 amount,
         address user, 
-<<<<<<< HEAD
-        address protocolControl,
+        address controller,
         uint32 callConfig,
-=======
-        address controller,
-        uint16 callConfig,
->>>>>>> ed94c0a8
         uint16 lockState
     ) external;
 
@@ -32,13 +27,8 @@
         address destination,
         uint256 amount,
         address user, 
-<<<<<<< HEAD
-        address protocolControl,
+        address controller,
         uint32 callConfig,
-=======
-        address controller,
-        uint16 callConfig,
->>>>>>> ed94c0a8
         uint16 lockState
     ) external;
 }