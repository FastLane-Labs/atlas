//SPDX-License-Identifier: BUSL-1.1
pragma solidity 0.8.21;

import { SafeTransferLib, ERC20 } from "solmate/utils/SafeTransferLib.sol";

import { GasAccounting } from "../atlas/GasAccounting.sol";

import "../types/LockTypes.sol";
import "../types/EscrowTypes.sol";

import {
    EXECUTION_PHASE_OFFSET,
    SAFE_USER_TRANSFER,
    SAFE_DAPP_TRANSFER,
    SAFE_GAS_TRANSFER
} from "../libraries/SafetyBits.sol";

// NOTE: IPermit69 only works inside of the Atlas environment - specifically
// inside of the custom ExecutionEnvironments that each user deploys when
// interacting with Atlas in a manner controlled by the DeFi dApp.

// The name comes from the reciprocal nature of the token transfers. Both
// the user and the DAppControl can transfer tokens from the User
// and the DAppControl contracts... but only if they each have granted
// token approval to the Atlas main contract, and only during specific phases
// of the Atlas execution process.

abstract contract Permit69 is GasAccounting {
    using SafeTransferLib for ERC20;

    constructor(
        uint256 _escrowDuration,
        address _verification,
        address _simulator
    )
<<<<<<< HEAD
        GasAccounting(_escrowDuration, _factory, _verification, _simulator)
=======
        GasAccounting(_escrowDuration, _verification, _gasAccLib, _safetyLocksLib, _simulator)
>>>>>>> 2289d7b0
    { }

    // Virtual Functions defined by other Atlas modules
    function _verifyCallerIsExecutionEnv(address user, address controller, uint32 callConfig) internal virtual { }

    // Transfer functions
    function transferUserERC20(
        address token,
        address destination,
        uint256 amount,
        address user,
        address controller,
        uint32 callConfig,
        uint16 lockState
    )
        external
    {
        // Verify that the caller is legitimate
        // NOTE: Use the *current* controller's codehash to help mitigate social engineering bamboozles if, for example,
        // a DAO is having internal issues.
        _verifyCallerIsExecutionEnv(user, controller, callConfig);

        // Verify the lock state
        _verifyLockState({ lockState: lockState, safeExecutionPhaseSet: SAFE_USER_TRANSFER });

        // Transfer token
        ERC20(token).safeTransferFrom(user, destination, amount);
    }

    function transferDAppERC20(
        address token,
        address destination,
        uint256 amount,
        address user,
        address controller,
        uint32 callConfig,
        uint16 lockState
    )
        external
    {
        // Verify that the caller is legitimate
        _verifyCallerIsExecutionEnv(user, controller, callConfig);

        // Verify the lock state
        _verifyLockState({ lockState: lockState, safeExecutionPhaseSet: SAFE_DAPP_TRANSFER });

        // Transfer token
        ERC20(token).safeTransferFrom(controller, destination, amount);
    }

    function _verifyLockState(uint16 lockState, uint16 safeExecutionPhaseSet) internal pure {
        if (lockState & safeExecutionPhaseSet == 0) {
            revert InvalidLockState();
        }
        // TODO: Do we need the below require?
        // Intuition is that we'd need to block all reentry into EE to bypass this check
        // require(msg.sender == activeEnvironment, "ERR-T003 EnvironmentNotActive");
    }
}<|MERGE_RESOLUTION|>--- conflicted
+++ resolved
@@ -33,11 +33,7 @@
         address _verification,
         address _simulator
     )
-<<<<<<< HEAD
-        GasAccounting(_escrowDuration, _factory, _verification, _simulator)
-=======
-        GasAccounting(_escrowDuration, _verification, _gasAccLib, _safetyLocksLib, _simulator)
->>>>>>> 2289d7b0
+        GasAccounting(_escrowDuration, _verification, _simulator)
     { }
 
     // Virtual Functions defined by other Atlas modules
