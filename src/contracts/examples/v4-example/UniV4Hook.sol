//SPDX-License-Identifier: BUSL-1.1
pragma solidity 0.8.22;

// V4 Imports
import { IPoolManager } from "./IPoolManager.sol";
import { IHooks } from "./IHooks.sol";

// Atlas Imports
import { V4DAppControl } from "./V4DAppControl.sol";

import { ISafetyLocks } from "../../interfaces/ISafetyLocks.sol";
import { SafetyBits } from "../../libraries/SafetyBits.sol";

import "../../types/SolverCallTypes.sol";
import "../../types/UserCallTypes.sol";
import "../../types/DAppApprovalTypes.sol";
import "../../types/LockTypes.sol";

// NOTE: Uniswap V4 is unique in that it would not require a frontend integration.
// Instead, hooks can be used to enforce that the proceeds of the MEV auctions are
// sent wherever the hook creators wish.  In this example, the MEV auction proceeds
// are donated back to the pool.

/////////////////////////////////////////////////////////
//                      V4 HOOK                        //
/////////////////////////////////////////////////////////

contract UniV4Hook is V4DAppControl {
    constructor(address _atlas, address _v4Singleton) V4DAppControl(_atlas, _v4Singleton) { }

    function getHooksCalls() public pure returns (IHooks.Calls memory) {
        // override
        return IHooks.Calls({
            beforeInitialize: false,
            afterInitialize: false,
            beforeModifyPosition: true, // <--
            afterModifyPosition: false,
            beforeSwap: true, // <--
            afterSwap: false,
            beforeDonate: false,
            afterDonate: false
        });
    }

    function beforeModifyPosition(
        address,
        PoolKey calldata,
        IPoolManager.ModifyPositionParams calldata
    )
        external
        virtual
        returns (bytes4)
    {
        // TODO: Hook must own ALL liquidity.
        // Users can withdraw liquidity through Hook rather than through the pool itself
    }

    function beforeSwap(
        address sender,
        IPoolManager.PoolKey calldata key,
        IPoolManager.SwapParams calldata
    )
        external
        view
        returns (bytes4)
    {
        // This function is a standard call
        // address(this) = hook
        // msg.sender = v4Singleton

        // Verify that the swapper went through the FastLane Atlas MEV Auction
        // and that DAppControl supplied a valid signature
        require(address(this) == hook, "ERR-H00 InvalidCallee");
        require(msg.sender == v4Singleton, "ERR-H01 InvalidCaller"); // TODO: Confirm this

        Context memory ctx = ISafetyLocks(ATLAS).getLockState();

        if (ctx.phase == uint8(ExecutionPhase.UserOperation)) {
            // Case: User call
            // Sender = ExecutionEnvironment

            // Verify that the pool is valid for the user to trade in.
            require(keccak256(abi.encode(key, sender)) == hashLock, "ERR-H02 InvalidSwapper");
<<<<<<< HEAD
        } else if (ctx.phase == ExecutionPhase.SolverOperation) {
=======
        } else if (ctx.phase == uint8(ExecutionPhase.SolverOperations)) {
>>>>>>> 5beb344f
            // Case: Solver call
            // Sender = Solver contract
            // NOTE: This phase verifies that the user's transaction has already
            // been executed.
            // NOTE: Solvers must have triggered the safetyCallback on the ExecutionEnvironment
            // *before* swapping.  The safetyCallback sets the ExecutionEnvironment as

            // Verify that the pool is valid for a solver to trade in.
            require(hashLock == keccak256(abi.encode(key, _control())), "ERR-H04 InvalidPoolKey");
        } else {
            // Case: Other call
            // Determine if the sequenced order was processed earlier in the block
            bytes32 sequenceKey = keccak256(
                abi.encodePacked(
                    IPoolManager.Currency.unwrap(key.currency0),
                    IPoolManager.Currency.unwrap(key.currency1),
                    block.number
                )
            );

            if (!sequenceLock[sequenceKey]) {
                // TODO: Add in ability to "cache" the unsequenced transaction in storage.
                // Currently, Uni V4 will either fully execute the trade or throw a revert,
                // undoing any SSTORE made by the hook.
                revert("ERR-H02 InvalidLockStage");
            }
        }

        // NOTE: Solvers attempting to backrun in this pool will easily be able to precompute
        // the hashLock's value. It should not be used as a lock to keep them out - it is only
        // meant to prevent solvers from winning an auction for Pool X but trading in Pool Y.

        return UniV4Hook.beforeSwap.selector;
    }
}<|MERGE_RESOLUTION|>--- conflicted
+++ resolved
@@ -81,11 +81,7 @@
 
             // Verify that the pool is valid for the user to trade in.
             require(keccak256(abi.encode(key, sender)) == hashLock, "ERR-H02 InvalidSwapper");
-<<<<<<< HEAD
-        } else if (ctx.phase == ExecutionPhase.SolverOperation) {
-=======
-        } else if (ctx.phase == uint8(ExecutionPhase.SolverOperations)) {
->>>>>>> 5beb344f
+        } else if (ctx.phase == uint8(ExecutionPhase.SolverOperation)) {
             // Case: Solver call
             // Sender = Solver contract
             // NOTE: This phase verifies that the user's transaction has already
