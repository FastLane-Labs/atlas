--- conflicted
+++ resolved
@@ -30,7 +30,6 @@
     //////////////////////////////////////////////
     // THIS IS WHAT THE USER INTERACTS THROUGH.
     //////////////////////////////////////////////
-<<<<<<< HEAD
     function fastOnlineSwap(UserOperation calldata userOp) external payable withUserLock(msg.sender) onlyAsControl {
         // Calculate the magnitude of the impact of this tx on reputation
         uint256 _repMagnitude = gasleft() * tx.gasprice;
@@ -65,91 +64,6 @@
 
         // Update Reputation
         _updateSolverReputation(_solverOps, uint128(_repMagnitude), _success);
-=======
-    function fastOnlineSwap(
-        SwapIntent calldata swapIntent,
-        BaselineCall calldata baselineCall,
-        uint256 deadline,
-        uint256 gas,
-        uint256 maxFeePerGas,
-        bytes32 userOpHash
-    )
-        external
-        payable
-        withUserLock
-        onlyAsControl
-    {
-        // Get the UserOperation
-        UserOperation memory _userOp =
-            _getUserOperation(msg.sender, swapIntent, baselineCall, deadline, gas, maxFeePerGas);
-
-        // Validate the parameters
-        if (userOpHash != IAtlasVerification(ATLAS_VERIFICATION).getUserOperationHash(_userOp)) {
-            revert FLOnlineOuter_FastOnlineSwap_UserOpHashMismatch();
-        }
-        _validateSwap(swapIntent, deadline, gas, maxFeePerGas);
-
-        // Track the gas token balance to repay the swapper with
-        uint256 _gasRefundTracker = address(this).balance - msg.value;
-
-        // Get any SolverOperations
-        (SolverOperation[] memory _solverOps, uint256 _cumulativeGasReserved) = _getSolverOps(userOpHash);
-
-        // Execute if we have price improvement potential from Solvers.
-        bool _success = _solverOps.length > 0;
-        if (_success) {
-            // Transfer the user's sell tokens to here for Atlas to use
-            SafeTransferLib.safeTransferFrom(
-                swapIntent.tokenUserSells, msg.sender, address(this), swapIntent.amountUserSells
-            );
-
-            // Approve Atlas for that amount (Permit69)
-            SafeTransferLib.safeApprove(swapIntent.tokenUserSells, ATLAS, swapIntent.amountUserSells);
-
-            // Build DAppOp
-            DAppOperation memory _dAppOp = _getDAppOp(userOpHash, deadline);
-
-            // Encode and Metacall
-            // NOTE: Do not revert if the Atlas call failed.
-            (_success,) = ATLAS.call{ gas: _metacallGasLimit(_cumulativeGasReserved, gas, gasleft()) }(
-                abi.encodeCall(IAtlas.metacall, (_userOp, _solverOps, _dAppOp))
-            );
-
-            // Undo the token approval
-            SafeTransferLib.safeApprove(swapIntent.tokenUserSells, ATLAS, 0);
-
-            // If metacall was successful, transfer any leftover sell tokens to the User.
-            // NOTE: The transfer of the bought token is already handled inside either the Atlas call or the baseline
-            // call
-            uint256 _sellTokenBalance = _getERC20Balance(swapIntent.tokenUserSells);
-            if (_success) {
-                if (_sellTokenBalance > 0) {
-                    SafeTransferLib.safeTransfer(swapIntent.tokenUserSells, msg.sender, _sellTokenBalance);
-                }
-            } else {
-                // If metacall wasn't successful, transfer the sell tokens to the BaselineSwapper
-                SafeTransferLib.safeTransfer(swapIntent.tokenUserSells, BASELINE_SWAPPER, _sellTokenBalance);
-            }
-        } else {
-            // If there were no solvers, bypass the metacall
-            // Transfer tokens straight from the swapper to the BaselineSwapper contract
-            SafeTransferLib.safeTransferFrom(
-                swapIntent.tokenUserSells, msg.sender, BASELINE_SWAPPER, swapIntent.amountUserSells
-            );
-        }
-
-        // If metacall failed or if it was never executed, do the baseline call from the Baseline contract
-        if (!_success) {
-            bytes memory _data = abi.encodeCall(IBaselineSwapper.baselineSwap, (swapIntent, baselineCall, msg.sender));
-            (_success, _data) = BASELINE_SWAPPER.call(_data);
-            // If the baseline call fails, revert with bubbled up error. This reverts the token transfers done above
-            if (!_success) {
-                assembly {
-                    revert(add(_data, 32), mload(_data))
-                }
-            }
-        }
->>>>>>> 601b329e
 
         // Handle gas token balance reimbursement (reimbursement from Atlas and the congestion buy ins)
         _gasRefundTracker = _processCongestionRake(_gasRefundTracker, _userOpHash, _success);
@@ -158,31 +72,8 @@
         if (_gasRefundTracker > 0) SafeTransferLib.safeTransferETH(msg.sender, _gasRefundTracker);
     }
 
-<<<<<<< HEAD
     function _validateSwap(UserOperation calldata userOp) internal {
-        require(msg.sender == userOp.from, "ERR - INVALID SENDER");
-        require(userOp.gas > gasleft(), "ERR - TX GAS TOO HIGH");
-        require(userOp.gas < gasleft() - 30_000, "ERR - TX GAS TOO LOW");
-        require(userOp.gas > MAX_SOLVER_GAS * 2, "ERR - GAS LIMIT TOO LOW");
-
-        (SwapIntent memory _swapIntent, BaselineCall memory _baselineCall) =
-            abi.decode(userOp.data[4:], (SwapIntent, BaselineCall));
-=======
-    function _validateSwap(
-        SwapIntent calldata swapIntent,
-        uint256 deadline,
-        uint256 gas,
-        uint256 maxFeePerGas
-    )
-        internal
-    {
-        if (deadline < block.number) {
-            revert FLOnlineOuter_ValidateSwap_DeadlinePassed();
-        }
-        if (maxFeePerGas < tx.gasprice) {
-            revert FLOnlineOuter_ValidateSwap_InvalidGasPrice();
-        }
-
+        require(msg.sender == userOp.from, "ERR - INVALID SENDER"); // TODO convert to custom error
         // TODO: Add back gas checks when we have more clarity
         // if (gas > gasleft()) {
         //     revert FLOnlineOuter_ValidateSwap_TxGasTooHigh();
@@ -190,23 +81,12 @@
         // if (gas < gasleft() - 30_000) {
         //     revert FLOnlineOuter_ValidateSwap_TxGasTooLow();
         // }
-
         if (gas <= MAX_SOLVER_GAS * 2) {
             revert FLOnlineOuter_ValidateSwap_GasLimitTooLow();
         }
-        if (swapIntent.tokenUserSells == address(0)) {
-            revert FLOnlineOuter_ValidateSwap_SellTokenZeroAddress();
-        }
-        if (swapIntent.tokenUserBuys == address(0)) {
-            revert FLOnlineOuter_ValidateSwap_BuyTokenZeroAddress();
-        }
 
-        // Increment the user's local nonce
-        unchecked {
-            ++S_userNonces[msg.sender];
-        }
-    }
->>>>>>> 601b329e
+        (SwapIntent memory _swapIntent, BaselineCall memory _baselineCall) =
+            abi.decode(userOp.data[4:], (SwapIntent, BaselineCall));
 
         // Verify that if we're dealing with the native gas token that the balances add up
         if (_swapIntent.tokenUserSells == address(0)) {
@@ -216,7 +96,7 @@
         }
     }
 
-    // TODO FIX THIS
+    // TODO Fix when basic swap scenarios are passing
     function _metacallGasLimit(
         uint256 cumulativeGasReserved,
         uint256 totalGas,
