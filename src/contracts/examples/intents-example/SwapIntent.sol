//SPDX-License-Identifier: BUSL-1.1
pragma solidity 0.8.21;

// Base Imports
import { SafeTransferLib, ERC20 } from "solmate/utils/SafeTransferLib.sol";

// Atlas Base Imports
import { IEscrow } from "../../interfaces/IEscrow.sol";

import { CallConfig } from "../../types/DAppApprovalTypes.sol";
import "../../types/UserCallTypes.sol";
import "../../types/SolverCallTypes.sol";
import "../../types/LockTypes.sol";

// Atlas DApp-Control Imports
import { DAppControl } from "../../dapp/DAppControl.sol";

import "forge-std/Test.sol";

struct Condition {
    address antecedent;
    bytes context;
}

// This is the SwapIntent that the user inputs
struct SwapIntent {
    address tokenUserBuys;
    uint256 amountUserBuys;
    address tokenUserSells;
    uint256 amountUserSells;
    address auctionBaseCurrency; // NOTE: Typically will be address(0) / ETH for gas refund
    bool solverMustReimburseGas; // If true, the solver must reimburse the bundler for the user's and control's gas cost
    Condition[] conditions; // Optional. Address and calldata that the user can staticcall to verify arbitrary
        // conditions on chain
}

// This struct is for passing around data internally
struct SwapData {
    address tokenUserBuys;
    uint256 amountUserBuys;
    address tokenUserSells;
    uint256 amountUserSells;
    address auctionBaseCurrency; // NOTE: Typically will be address(0) / ETH for gas refund
}

contract SwapIntentController is DAppControl {
    using SafeTransferLib for ERC20;

    uint256 public constant USER_CONDITION_GAS_LIMIT = 20_000;
    uint256 public constant MAX_USER_CONDITIONS = 5;
    // NOTE: Conditionals will only be static called to prevent the user from arbitrarily altering state prior to
    // the execution of the Solvers' calls.

    uint256 public constant EXPECTED_GAS_USAGE_EX_SOLVER = 200_000;

    constructor(address _escrow)
        DAppControl(
            _escrow,
            msg.sender,
            CallConfig({
                sequenced: false,
                requirePreOps: false,
                trackPreOpsReturnData: false,
                trackUserReturnData: true,
                localUser: false,
                delegateUser: true,
                preSolver: true,
                postSolver: true,
                requirePostOps: false,
                zeroSolvers: false,
                reuseUserOp: true,
                userBundler: true,
                solverBundler: true,
                verifySolverBundlerCallChainHash: true,
                unknownBundler: true,
                forwardReturnData: false
            })
        )
    { }

    //////////////////////////////////
    // CONTRACT-SPECIFIC FUNCTIONS  //
    //////////////////////////////////

    // swap() selector = 0x98434997
    function swap(SwapIntent calldata swapIntent) external payable returns (SwapData memory) {
        require(msg.sender == escrow, "ERR-PI002 InvalidSender");
        require(_approvedCaller() == control, "ERR-PI003 InvalidLockState");
        require(address(this) != control, "ERR-PI004 MustBeDelegated");

        address user = _user();

        // There should never be a balance on this ExecutionEnvironment greater than 1, but check
        // anyway so that the auction accounting isn't imbalanced by unexpected inventory.

        require(swapIntent.tokenUserSells != swapIntent.auctionBaseCurrency, "ERR-PI008 SellIsSurplus");
        // TODO: If user is Selling Eth, convert it to WETH rather than rejecting.

        // TODO: Could maintain a balance of "1" of each token to allow the user to save gas over multiple uses
        uint256 buyTokenBalance = ERC20(swapIntent.tokenUserBuys).balanceOf(address(this));
        if (buyTokenBalance > 0) {
            ERC20(swapIntent.tokenUserBuys).safeTransfer(user, buyTokenBalance);
        }

        uint256 sellTokenBalance = ERC20(swapIntent.tokenUserSells).balanceOf(address(this));
        if (sellTokenBalance > 0) {
            ERC20(swapIntent.tokenUserSells).safeTransfer(user, sellTokenBalance);
        }

        require(
            _availableFundsERC20(swapIntent.tokenUserSells, user, swapIntent.amountUserSells, ExecutionPhase.PreSolver),
            "ERR-PI059 SellFundsUnavailable"
        );

        if (
            swapIntent.auctionBaseCurrency != swapIntent.tokenUserSells
                || swapIntent.auctionBaseCurrency != swapIntent.tokenUserBuys
        ) {
            if (swapIntent.auctionBaseCurrency == address(0)) {
                uint256 auctionBaseCurrencyBalance = address(this).balance;
                SafeTransferLib.safeTransferETH(user, auctionBaseCurrencyBalance);
            } else {
                uint256 auctionBaseCurrencyBalance = ERC20(swapIntent.auctionBaseCurrency).balanceOf(address(this));
                if (auctionBaseCurrencyBalance > 0) {
                    ERC20(swapIntent.tokenUserBuys).safeTransfer(user, auctionBaseCurrencyBalance);
                }
            }
        }

        // Make a SwapData memory struct so that we don't have to pass around the full intent anymore
        SwapData memory swapData = SwapData({
            tokenUserBuys: swapIntent.tokenUserBuys,
            amountUserBuys: swapIntent.amountUserBuys,
            tokenUserSells: swapIntent.tokenUserSells,
            amountUserSells: swapIntent.amountUserSells,
            auctionBaseCurrency: swapIntent.auctionBaseCurrency
        });

        // If the user added any swap conditions, verify them here:
        if (swapIntent.conditions.length > 0) {
            // Track the excess gas that the user spends with their checks
            require(swapIntent.conditions.length <= MAX_USER_CONDITIONS, "ERR-PI019 TooManyConditions");

            uint256 i;
            bool valid;
            uint256 maxUserConditions = swapIntent.conditions.length;
            bytes memory conditionData;

            for (; i < maxUserConditions;) {
                (valid, conditionData) = swapIntent.conditions[i].antecedent.staticcall{ gas: USER_CONDITION_GAS_LIMIT }(
                    swapIntent.conditions[i].context
                );
                require(valid && abi.decode(conditionData, (bool)), "ERR-PI021 ConditionUnsound");

                unchecked {
                    ++i;
                }
            }
        }

        return swapData;
    }

    //////////////////////////////////
    //   ATLAS OVERRIDE FUNCTIONS   //
    //////////////////////////////////

    function _preSolverCall(bytes calldata data) internal override returns (bool) {
        (address solverTo,, bytes memory returnData) = abi.decode(data, (address, uint256, bytes));
        if (solverTo == address(this) || solverTo == _control() || solverTo == escrow) {
            return false;
        }

        SwapData memory swapData = abi.decode(returnData, (SwapData));

        // Optimistically transfer the solver contract the tokens that the user is selling
        _transferUserERC20(swapData.tokenUserSells, solverTo, swapData.amountUserSells);

        // TODO: Permit69 is currently enabled during solver phase, but there is low conviction that this
        // does not enable an attack vector. Consider enabling to save gas on a transfer?
        return true;
    }

    // Checking intent was fulfilled, and user has received their tokens, happens here
    function _postSolverCall(bytes calldata data) internal override returns (bool) {
<<<<<<< HEAD
       
        (,, bytes memory returnData) = abi.decode(data, (address, uint256, bytes));
=======
        (, bytes memory returnData) = abi.decode(data, (address, bytes));
>>>>>>> 994683b2

        SwapData memory swapData = abi.decode(returnData, (SwapData));

        uint256 buyTokenBalance = ERC20(swapData.tokenUserBuys).balanceOf(address(this));

        if (buyTokenBalance >= swapData.amountUserBuys) {
            // Make sure not to transfer any extra 'auctionBaseCurrency' token, since that will be used
            // for the auction measurements
            if (swapData.tokenUserBuys != swapData.auctionBaseCurrency) {
                ERC20(swapData.tokenUserBuys).safeTransfer(_user(), buyTokenBalance);
            } else {
                ERC20(swapData.tokenUserBuys).safeTransfer(_user(), swapData.amountUserBuys);
            }
            return true;
        } else {
            return false;
        }
    }

    // This occurs after a Solver has successfully paid their bid, which is
    // held in ExecutionEnvironment.
    function _allocateValueCall(address bidToken, uint256 bidAmount, bytes calldata) internal override {
        // This function is delegatecalled
        // address(this) = ExecutionEnvironment
        // msg.sender = Escrow
        if (bidToken != address(0)) {
            ERC20(bidToken).safeTransfer(_user(), bidAmount);
        } else {
            SafeTransferLib.safeTransferETH(_user(), address(this).balance);
        }
    }

    /////////////////////////////////////////////////////////
    ///////////////// GETTERS & HELPERS // //////////////////
    /////////////////////////////////////////////////////////
    // NOTE: These are not delegatecalled

    function getBidFormat(UserOperation calldata userOp) public pure override returns (address bidToken) {
        // This is a helper function called by solvers
        // so that they can get the proper format for
        // submitting their bids to the hook.

        (SwapIntent memory swapIntent) = abi.decode(userOp.data[4:], (SwapIntent));

        bidToken = swapIntent.auctionBaseCurrency;
    }

    function getBidValue(SolverOperation calldata solverOp) public pure override returns (uint256) {
        return solverOp.bidAmount;
    }
}<|MERGE_RESOLUTION|>--- conflicted
+++ resolved
@@ -183,12 +183,8 @@
 
     // Checking intent was fulfilled, and user has received their tokens, happens here
     function _postSolverCall(bytes calldata data) internal override returns (bool) {
-<<<<<<< HEAD
        
         (,, bytes memory returnData) = abi.decode(data, (address, uint256, bytes));
-=======
-        (, bytes memory returnData) = abi.decode(data, (address, bytes));
->>>>>>> 994683b2
 
         SwapData memory swapData = abi.decode(returnData, (SwapData));
 
