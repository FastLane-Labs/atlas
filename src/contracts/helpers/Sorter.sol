//SPDX-License-Identifier: BUSL-1.1
pragma solidity 0.8.22;

import { IAtlas } from "../interfaces/IAtlas.sol";
import { IDAppControl } from "../interfaces/IDAppControl.sol";
import { CallBits } from "src/contracts/libraries/CallBits.sol";
import { CallVerification } from "../libraries/CallVerification.sol";
import { IAtlasVerification } from "../interfaces/IAtlasVerification.sol";
import { IAtlas } from "../interfaces/IAtlas.sol";

import "src/contracts/types/AtlasConstants.sol";
import "../types/SolverCallTypes.sol";
import "../types/UserCallTypes.sol";
import "../types/DAppApprovalTypes.sol";

contract Sorter is AtlasConstants {
    using CallBits for uint32;
    using CallVerification for UserOperation;

    IAtlas public immutable ATLAS;
    IAtlasVerification public immutable VERIFICATION;

    struct SortingData {
        uint256 amount;
        bool valid;
    }

    constructor(address _atlas) {
        ATLAS = IAtlas(_atlas);
        VERIFICATION = IAtlasVerification(ATLAS.VERIFICATION());
    }

    function sortBids(
        UserOperation calldata userOp,
        SolverOperation[] calldata solverOps
    )
        external
        view
        returns (SolverOperation[] memory)
    {
        DAppConfig memory dConfig = IDAppControl(userOp.control).getDAppConfig(userOp);

        uint256 count = solverOps.length;

        (SortingData[] memory sortingData, uint256 invalid) = _getSortingData(dConfig, userOp, solverOps, count);

        uint256[] memory sorted = _sort(sortingData, count, invalid);

        count -= invalid;
        SolverOperation[] memory solverOpsSorted = new SolverOperation[](count);

        for (uint256 i; i < count; ++i) {
            solverOpsSorted[i] = solverOps[sorted[i]];
        }

        return solverOpsSorted;
    }

    function _verifyBidFormat(address bidToken, SolverOperation calldata solverOp) internal pure returns (bool) {
        return solverOp.bidToken == bidToken;
    }

    /// @dev Verifies that the solver is eligible
    /// @dev Does not check solver signature as it might be trusted (solverOp.from == bundler)
    /// @dev Checks other than signature are same as those done in `verifySolverOp()` in AtlasVerification and
    /// `_validateSolverOpGas()` and `_validateSolverOpDeadline()` in Atlas
    function _verifySolverEligibility(
        DAppConfig memory dConfig,
        UserOperation calldata userOp,
        SolverOperation calldata solverOp
    )
        internal
        view
        returns (bool)
    {
        // Make sure the solver has enough funds bonded
<<<<<<< HEAD
        uint256 solverBalance = IAtlas(address(ATLAS)).balanceOfBonded(solverOp.from);
        if (solverBalance < solverOp.maxFeePerGas * solverOp.gas) {
=======
        uint256 solverBalance = IAtlETH(address(ATLAS)).balanceOfBonded(solverOp.from);
        uint256 gasLimit = _SOLVER_GAS_LIMIT_SCALE
            * (solverOp.gas < dConfig.solverGasLimit ? solverOp.gas : dConfig.solverGasLimit)
            / (_SOLVER_GAS_LIMIT_SCALE + _SOLVER_GAS_LIMIT_BUFFER_PERCENTAGE) + _FASTLANE_GAS_BUFFER;

        uint256 calldataCost =
            (solverOp.data.length + _SOLVER_OP_BASE_CALLDATA) * _CALLDATA_LENGTH_PREMIUM * solverOp.maxFeePerGas;
        uint256 gasCost = (solverOp.maxFeePerGas * gasLimit) + calldataCost;
        if (solverBalance < gasCost) {
            return false;
        }

        // solverOp.to must be the atlas address
        if (solverOp.to != address(ATLAS)) {
>>>>>>> b52a84e3
            return false;
        }

        // Solvers can only do one tx per block - this prevents double counting bonded balances
        uint256 solverLastActiveBlock = IAtlas(address(ATLAS)).accountLastActiveBlock(solverOp.from);
        if (solverLastActiveBlock >= block.number) {
            return false;
        }

        // Make sure that the solver has the correct codehash for dApp control contract
        if (dConfig.to != solverOp.control) {
            return false;
        }

        // Make sure that the solver's maxFeePerGas matches or exceeds the user's
        if (solverOp.maxFeePerGas < userOp.maxFeePerGas) {
            return false;
        }

        // solverOp.solver must not be the atlas or verification address
        if (solverOp.solver == address(ATLAS) || solverOp.solver == address(VERIFICATION)) {
            return false;
        }

        // solverOp.deadline must be in the future
        if (solverOp.deadline != 0 && block.number > solverOp.deadline) {
            return false;
        }

        return true;
    }

    function _getSortingData(
        DAppConfig memory dConfig,
        UserOperation calldata userOp,
        SolverOperation[] calldata solverOps,
        uint256 count
    )
        internal
        view
        returns (SortingData[] memory, uint256)
    {
        address bidToken = IDAppControl(dConfig.to).getBidFormat(userOp);

        SortingData[] memory sortingData = new SortingData[](count);

        bytes32 userOpHash = VERIFICATION.getUserOperationHash(userOp);

        uint256 invalid;
        for (uint256 i; i < count; ++i) {
            if (
                solverOps[i].userOpHash == userOpHash && _verifyBidFormat(bidToken, solverOps[i])
                    && _verifySolverEligibility(dConfig, userOp, solverOps[i])
            ) {
                sortingData[i] =
                    SortingData({ amount: IDAppControl(dConfig.to).getBidValue(solverOps[i]), valid: true });
            } else {
                sortingData[i] = SortingData({ amount: 0, valid: false });
                unchecked {
                    ++invalid;
                }
            }
        }

        return (sortingData, invalid);
    }

    function _sort(
        SortingData[] memory sortingData,
        uint256 count,
        uint256 invalid
    )
        internal
        pure
        returns (uint256[] memory)
    {
        uint256[] memory sorted = new uint256[](count - invalid);
        if (sorted.length == 0) {
            return sorted;
        }

        int256 topBidAmount;
        int256 topBidIndex;

        for (uint256 i; i < sorted.length; ++i) {
            topBidAmount = -1;
            topBidIndex = -1;

            for (uint256 j; j < count; ++j) {
                if (sortingData[j].valid && int256(sortingData[j].amount) > topBidAmount) {
                    topBidAmount = int256(sortingData[j].amount);
                    topBidIndex = int256(j);
                }
            }

            if (topBidIndex == -1) {
                // all indices in sorting data are invalid
                break;
            }

            sortingData[uint256(topBidIndex)].valid = false;
            sorted[i] = uint256(topBidIndex);
        }

        return sorted;
    }
}<|MERGE_RESOLUTION|>--- conflicted
+++ resolved
@@ -74,11 +74,7 @@
         returns (bool)
     {
         // Make sure the solver has enough funds bonded
-<<<<<<< HEAD
         uint256 solverBalance = IAtlas(address(ATLAS)).balanceOfBonded(solverOp.from);
-        if (solverBalance < solverOp.maxFeePerGas * solverOp.gas) {
-=======
-        uint256 solverBalance = IAtlETH(address(ATLAS)).balanceOfBonded(solverOp.from);
         uint256 gasLimit = _SOLVER_GAS_LIMIT_SCALE
             * (solverOp.gas < dConfig.solverGasLimit ? solverOp.gas : dConfig.solverGasLimit)
             / (_SOLVER_GAS_LIMIT_SCALE + _SOLVER_GAS_LIMIT_BUFFER_PERCENTAGE) + _FASTLANE_GAS_BUFFER;
@@ -92,7 +88,6 @@
 
         // solverOp.to must be the atlas address
         if (solverOp.to != address(ATLAS)) {
->>>>>>> b52a84e3
             return false;
         }
 
