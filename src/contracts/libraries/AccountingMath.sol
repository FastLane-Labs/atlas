--- conflicted
+++ resolved
@@ -2,13 +2,7 @@
 pragma solidity 0.8.25;
 
 library AccountingMath {
-    // Gas Accounting public constants
-<<<<<<< HEAD
-    uint256 internal constant _ATLAS_SURCHARGE_RATE = 1_000_000; // out of 10_000_000 = 10%
-    uint256 internal constant _BUNDLER_SURCHARGE_RATE = 1_000_000; // out of 10_000_000 = 10%
     uint256 internal constant _MAX_BUNDLER_REFUND_RATE = 8_000_000; // out of 10_000_000 = 80%
-=======
->>>>>>> ae20f832
     uint256 internal constant _SOLVER_GAS_LIMIT_BUFFER_PERCENTAGE = 500_000; // out of 10_000_000 = 5%
     uint256 internal constant _SCALE = 10_000_000; // 10_000_000 / 10_000_000 = 100%
     uint256 internal constant _FIXED_GAS_OFFSET = 85_000;
@@ -45,8 +39,16 @@
         surchargeAmount = unadjustedAmount * surchargeRate / _SCALE;
     }
 
-    function getAtlasPortionFromTotalSurcharge(uint256 totalSurcharge) internal pure returns (uint256 atlasSurcharge) {
-        atlasSurcharge = totalSurcharge * _ATLAS_SURCHARGE_RATE / (_ATLAS_SURCHARGE_RATE + _BUNDLER_SURCHARGE_RATE);
+    function getPortionFromTotalSurcharge(
+        uint256 totalSurcharge,
+        uint256 targetSurchargeRate,
+        uint256 totalSurchargeRate
+    )
+        internal
+        pure
+        returns (uint256 surchargePortion)
+    {
+        surchargePortion = totalSurcharge * targetSurchargeRate / totalSurchargeRate;
     }
 
     // NOTE: This max should only be applied when there are no winning solvers.
