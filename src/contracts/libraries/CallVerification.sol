--- conflicted
+++ resolved
@@ -21,13 +21,8 @@
     ) internal pure returns (bytes32 callSequenceHash) {
         
         uint256 i;
-<<<<<<< HEAD
-        if (protocolCall.callConfig & 1 << uint32(CallConfigIndex.RequireStaging) != 0) {
-            // Start with staging call if staging is needed
-=======
-        if (dConfig.callConfig & 1 << uint16(CallConfigIndex.RequirePreOps) != 0) {
+        if (dConfig.callConfig & 1 << uint32(CallConfigIndex.RequirePreOps) != 0) {
             // Start with preOps call if preOps is needed
->>>>>>> ed94c0a8
             callSequenceHash = keccak256(
                 abi.encodePacked(
                     callSequenceHash, // initial hash = null
